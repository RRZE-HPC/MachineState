--- conflicted
+++ resolved
@@ -51,21 +51,12 @@
 - UsersInfo
 - IrqAffinity
 - CpuAffinity (uses os.get_schedaffinity(), likwid-pin or taskset)
-<<<<<<< HEAD
-- ModulesInfo (if modulecmd is present)
-- NvidiaInfo (if nvidia-smi is present)
-- NecTsubasaInfo (if vecmd is present)
-- RocmInfo (if rocm-smi is present)
-- PrefetcherInfo (if likwid-features is present)
-- TurboInfo (if likwid-powermeter is present)
-=======
 - ModulesInfo (if modulecmd command is present)
 - NvidiaInfo (if nvidia-smi command is present)
 - NecTsubasaInfo (if vecmd command is present)
 - OpenCLInfo (if clinfo command is present)
 - PrefetcherInfo (if likwid-features command is present)
 - TurboInfo (if likwid-powermeter command is present)
->>>>>>> dd83ad7f
 - DmiDecodeFile (if DMIDECODE_FILE is setup properly)
 
 The module contains more classes but all except the above ones are used only internally

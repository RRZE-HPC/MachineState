#!/usr/bin/env python3
# -*- coding: utf-8 -*-
"""
This module provides a simple interface for collecting hardware and software settings for
documentation and reproducibility purposes.

Depends on no external module but for all features, the following applications need to be present:
- likwid-pin, likwid-features and likwid-powermeter
- nvidia-smi
- vecmd
- modules (package environment-modules)
- taskset

Provided functions:
- tostrlist: parse string with commas or spaces into list of strings
- tointlist: parse string with commas or spaces into list of integers
- tobytes: parse string with byte units (kB, MB, GB, kiB, MiB, GiB) into bytes
- tohertz: parse string with Hz unit (kHz, MHz, GHz) to Hz
- tohertzlist: parse string with commas or spaces into list of HZ values (tohertz)
- totitle: call string's totitle function and removes all spaces and underscores
- masktolist: parse bitmask to list of integers
- fopen: opens a file if it exists and is readable and returns file pointer

Provided classes:
- HostInfo
- CpuInfo
- OperatingSystemInfo
- KernelInfo
- Uptime
- CpuTopology
- NumaBalance
- LoadAvg
- MemInfo
- CgroupInfo
- WritebackWorkqueue
- CpuFrequency
- NumaInfo
- CacheTopology
- TransparentHugepages
- PowercapInfo
- Hugepages
- CompilerInfo
- MpiInfo
- ShellEnvironment
- PythonInfo
- ClocksourceInfo
- CoretempInfo
- BiosInfo
- ThermalZoneInfo
- VulnerabilitiesInfo
- UsersInfo
- IrqAffinity
- CpuAffinity (uses os.get_schedaffinity(), likwid-pin or taskset)
- ModulesInfo (if modulecmd command is present)
- NvidiaInfo (if nvidia-smi command is present)
- NecTsubasaInfo (if vecmd command is present)
- OpenCLInfo (if clinfo command is present)
- PrefetcherInfo (if likwid-features command is present)
- TurboInfo (if likwid-powermeter command is present)
- DmiDecodeFile (if DMIDECODE_FILE is setup properly)

The module contains more classes but all except the above ones are used only internally
"""

# =======================================================================================
#
#      Filename:  machinestate.py
#
#      Description:  Collect hardware and software settings
#
#      Author:   Thomas Gruber (né Roehl), thomas.roehl@googlemail.com
#      Project:  MachineState
#
#      Copyright (C) 2020 RRZE, University Erlangen-Nuremberg
#
#      This program is free software: you can redistribute it and/or modify it under
#      the terms of the GNU General Public License as published by the Free Software
#      Foundation, either version 3 of the License, or (at your option) any later
#      version.
#
#      This program is distributed in the hope that it will be useful, but WITHOUT ANY
#      WARRANTY; without even the implied warranty of MERCHANTABILITY or FITNESS FOR A
#      PARTICULAR PURPOSE.  See the GNU General Public License for more details.
#
#      You should have received a copy of the GNU General Public License along with
#      this program.  If not, see <http://www.gnu.org/licenses/>.
#
# =======================================================================================

# TODO: Should keys be available in all cases?
# TODO: More analysis by ExecutableInfo? (type, compilation info, ...)
# TODO: Add class for 'sysctl -a' ?

################################################################################
# Imports
################################################################################
import os
import sys
import re
import json
import platform
from subprocess import check_output, DEVNULL
from glob import glob
from os.path import join as pjoin
from os.path import exists as pexists
from os.path import getsize as psize
from locale import getpreferredencoding
from datetime import timedelta, datetime
import hashlib
import argparse
from copy import deepcopy
from unittest import TestCase
from shutil import which
from getpass import getuser
from grp import getgrgid
import inspect
import logging
import uuid

################################################################################
# Configuration
################################################################################
# Some classes call LIKWID to get the required information. With the DO_LIKWID
# switch, this can be de/activated.
DO_LIKWID = True
# The LIKWID_PATH is currently unused.
LIKWID_PATH = None
# The DmiDecodeFile class reads the whole content of this file and includes it
# as string to the JSON dict.
DMIDECODE_FILE = "/etc/dmidecode.txt"
# Currently unused option. The BiosInfo class uses information from sysfs
BIOS_XML_FILE = ""
# The ModulesInfo class requires this path to read the loaded modules. It will
# call 'tclsh MODULECMD_PATH' if tclsh and MODULECMD_PATH exist.
MODULECMD_PATH = "tclsh /apps/modules/modulecmd.tcl"
# The NecTsubasaInfo class requires this path to call the vecmd command
VEOS_BASE = "/opt/nec/ve/bin"
# The NvidiaInfo class requires this path if nvidia-smi is not in $PATH
NVIDIA_PATH = "/opt/nvidia/bin"
#The RocmInfo class requires this path to call rocm-smi if not in $PATH
ROCM_PATH = "/opt/rocm/bin"
# The OpenCLInfo class requires this path if clinfo is not in $PATH
CLINFO_PATH = "/usr/bin"

################################################################################
# Version information
################################################################################
MACHINESTATE_VERSION = "0.5.0"
MACHINESTATE_SCHEMA_VERSION = "v1"
__version__ = MACHINESTATE_VERSION

################################################################################
# Constants
################################################################################
ENCODING = getpreferredencoding()

DEFAULT_LOGLEVEL = "info"
NEWLINE_REGEX = re.compile(r"\n")

################################################################################
# Helper functions
################################################################################

def fopen(filename):
    if filename is not None and pexists(filename) and os.path.isfile(filename):
        try:
            filefp = open(filename, "rb")
        except PermissionError:
            logging.debug("Not enough permissions to read file %s", filename)
            return None
        except Exception as e:
            logging.error("File %s open: %s", filename, e)
            return None
        return filefp
    elif filename is None:
        logging.debug("Filename is None")
    elif not pexists(filename):
        logging.debug("Target of filename (%s) does not exist", filename)
    elif not os.path.isfile(filename):
        logging.debug("Target of filename (%s) is no file", filename)
    return None

################################################################################
# Parser Functions used in multiple places. If a parser function is used only
# in a single class, it is defined as static method in the class
################################################################################


def tostrlist(value):
    r'''Returns string split at \s and , in list of strings. Strings might not be unique in list.

    :param value: string with sub-strings

    :returns: Expanded list
    :rtype: [str]
    '''
    if value is not None:
        if isinstance(value, int):
            value = str(value)
        return re.split(r"[,\s\|]+", value)

def tointlist(value):
    r'''Returns string split at \s and , in list of integers. Supports lists like 0,1-4,7.

    :param value: string with lists like 5,6,8 or 1-4 or 0,1-4,7
    :raises: :class:`ValueError`: Element of the list cannot be casted to type int

    :returns: Expanded list
    :rtype: [int]
    '''
    if value and isinstance(value, int):
        return [value]
    if value and isinstance(value, float):
        return [int(value)]

    if value and isinstance(value, str):
        outlist = []
        for part in [x for x in re.split(r"[,\s]", value) if x.strip()]:
            if '-' in part:
                start, end = part.split("-")
                try:
                    start = int(start)
                    end = int(end)
                except ValueError as exce:
                    raise exce
                outlist += [i for i in range(int(start), int(end)+1)]
            else:
                ipart = None
                mat = re.match(r"(\d+)\.\d+", part)
                if mat:
                    part = mat.group(1)
                try:
                    ipart = int(part)
                except ValueError as exce:
                    raise exce
                if ipart is not None:
                    outlist.append(ipart)
        return outlist
    return None

def totitle(value):
    r'''Returns titleized split (string.title()) with _ and whitespaces removed.'''
    if value and isinstance(value, str):
        return value.title().replace("_", "").replace(" ", "")
    return str(value)

def tobytes(value):
    r'''Returns a size value (XXXX kB or XXXGB) to size in bytes

    :param value: size value (XXXX kB or XXXGB)

    :returns: size in bytes
    :rtype: int
    '''
    if value and isinstance(value, int):
        return value
    if value and isinstance(value, str):
        mat = re.match(r"([\d\.]+)\s*([kKmMgG]{0,1})([i]{0,1})([bB]{0,1})", value)
        if mat is not None:
            count = int(mat.group(1))
            mult = 1024
            if mat.group(4).lower() == "b":
                if mat.group(3).lower() == "i":
                    mult = 1000
            if mat.group(2).lower() == "k":
                count *= mult
            elif mat.group(2).lower() == "m":
                count *= (mult * mult)
            elif mat.group(2).lower() == "g":
                count *= (mult * mult * mult)
            return count
        else:
            value = None
    return value

def masktolist(value):
    '''Returns a integer list with the set bits in a bitmask like 0xff

    :param value: bitmask like ff,ffffffff

    :returns: List of set bits in bitmask
    :rtype: [int]
    '''
    outlist = None
    if value is not None:
        bits = 0
        if isinstance(value, str):
            mask = str(value).replace(",", "")
            bits = len(mask) * 4
            imask = int(mask, 16)
        elif isinstance(value, int):
            imask = value
            bits = 0
            while value > 0:
                value >>= 1
                bits += 1
        outlist = []
        for bit in range(bits):
            if (1<<bit) & imask:
                outlist.append(bit)
    return outlist

def tohertz(value):
    outvalue = None
    if value is not None:
        if isinstance(value, int) or isinstance(value, float):
            outvalue = int(value)
        elif isinstance(value, str):
            mat = re.match(r"([\d\.]+)\s*([kKmMgG]*[Hh]*[z]*)", value)
            if mat:
                outvalue = float(mat.group(1))
                if mat.group(2).lower().startswith("m"):
                    #print("MegaHertz")
                    outvalue *= 1000 * 1000
                elif mat.group(2).lower().startswith("g"):
                    #print("GigaHertz")
                    outvalue *= 1000 * 1000 * 1000
                elif mat.group(2).lower() == "hz":
                    outvalue *= 1
                else:
                    # We assume all other frequencies are in kHz
                    #print("KiloHertz")
                    outvalue *= 1000
                outvalue = int(outvalue)
    #print("tohertz", type(value), value, outvalue)
    return outvalue

def tohertzlist(value):
    outlist = []
    if value and isinstance(value, int):
        return [tohertz(value)]

    if value and isinstance(value, str):
        try:
            for part in [x for x in re.split(r"[,\s]", value) if x.strip()]:
                outlist += [tohertz(part)]
        except ValueError as exce:
            raise exce
        return outlist
    return None

def tobool(value):
    if isinstance(value, int):
        return bool(value)
    elif isinstance(value, float):
        return value != 0.0
    elif isinstance(value, str):
        if re.match(r"\d+", value):
            return bool(int(value))
        elif value.lower() == "on":
            return True
        elif value.lower() == "off":
            return False
        elif value.lower() == "true":
            return True
        elif value.lower() == "false":
            return False
    return False


def int_from_str(s):
    """Parse int from string, either hex with leading 0x or plain integer."""
    if re.match(r'0x[0-9a-fA-F]+', s):
        return int(s, base=16)
    else:
        return int(s)


################################################################################
# Processing functions for entries in class attributes 'files' and 'commands'  #
################################################################################
def match_data(data, regex_str):
    out = data
    regex = re.compile(regex_str)
    nlregex = re.compile(r"\n")
    for line in nlregex.split(data):
        mat = regex.match(line)
        if mat:
            out = mat.group(1)
            break
        else:
            mat = regex.search(line)
            if mat:
                out = mat.group(1)
                break
    return out

def process_file(args):
    data = None
    fname, *matchconvert = args
    filefp = fopen(fname)
    if filefp:
        try:
            data = filefp.read().decode(ENCODING).strip()
            if matchconvert:
                fmatch, *convert = matchconvert
                if fmatch:
                    data = match_data(data, fmatch)
                if convert:
                    fconvert, = convert
                    if fconvert:
                        try:
                            data = fconvert(data)
                        except BaseException:
                            pass
        except OSError as e:
            sys.stderr.write("Failed to read file {}: {}\n".format(fname, e))
        finally:
            filefp.close()
    return data

def process_files(filedict):
    sortdict = {}
    outdict = {}
    for key in filedict:
        fname, fmatch, fparse, *_ = filedict[key]
        if fname not in sortdict:
            sortdict[fname] = []
        sortdict[fname].append((key, fmatch, fparse))
        outdict[key] = None
    for fname in sortdict:
        filefp = fopen(fname)
        data = None
        if filefp:
            try:
                rawdata = filefp.read()
                data = rawdata.decode(ENCODING)
                for args in sortdict[fname]:
                    key, fmatch, fparse = args
                    tmpdata = str(data.strip()) if data.strip() else ""
                    if fmatch is not None:
                        tmpdata = match_data(tmpdata, fmatch)
                    if fparse is not None:
                        try:
                            tmpdata = fparse(tmpdata)
                        except BaseException:
                            pass
                    outdict[key] = tmpdata
            except OSError as e:
                sys.stderr.write("Failed to read file {}: {}\n".format(fname, e))
            finally:
                filefp.close()
    return outdict

def process_cmds(cmddict):
    sortdict = {}
    outdict = {}
    for key in cmddict:
        cmd, cmd_opts, cmatch, cparse, *_ = cmddict[key]
        newkey = (cmd, cmd_opts or "")
        if newkey not in sortdict:
            sortdict[newkey] = []
        sortdict[newkey].append((key, cmatch, cparse))
        outdict[key] = None
    for cmdargs in sortdict:
        cmd, cmd_opts = cmdargs
        abscmd = which(cmd)
        data = None
        if abscmd and len(abscmd) > 0:
            exestr = "LANG=C {} {}; exit 0;".format(cmd, cmd_opts)
            data = check_output(exestr, stderr=DEVNULL, shell=True).decode(ENCODING).strip()
        for args in sortdict[cmdargs]:
            key, cmatch, cparse = args
            tmpdata = data
            if tmpdata and cmatch is not None:
                tmpdata = match_data(tmpdata, cmatch)
            if cparse is not None:
                try:
                    tmpdata = cparse(tmpdata)
                except BaseException:
                    pass
            outdict[key] = tmpdata
    return outdict

def process_cmd(args):
    data = None
    cmd, *optsmatchconvert = args
    if cmd:
        abspath = which(cmd)
        #which_cmd = "which {}; exit 0;".format(cmd)
        #data = check_output(which_cmd, stderr=DEVNULL, shell=True).decode(ENCODING).strip()
        if abspath and len(abspath) > 0:
            if optsmatchconvert:
                cmd_opts, *matchconvert = optsmatchconvert
                exe = "LANG=C {} {}; exit 0;".format(cmd, cmd_opts)
                data = check_output(exe, stderr=DEVNULL, shell=True).decode(ENCODING).strip()
                if data and len(data) >= 0 and len(matchconvert) > 0:
                    cmatch, *convert = matchconvert
                    if cmatch:
                        data = match_data(data, cmatch)
                    if convert:
                        cconvert, = convert
                        if cconvert:
                            try:
                                data = cconvert(data)
                            except BaseException:
                                pass
                else:
                    if len(matchconvert) == 2:
                        cmatch, cconvert = matchconvert
                        if cconvert:
                            try:
                                data = cconvert(None)
                            except BaseException:
                                pass

    return data

def get_config_file(args):
    outdict = {}
    fname, *matchconvert = args
    if fname:
        outdict["Filename"] = str(fname)
        if matchconvert:
            fmatch, *convert = matchconvert
            if fmatch:
                outdict["Regex"] = str(fmatch)
            if convert:
                fconvert, = convert
                if fconvert:
                    outdict["Parser"] = str(fconvert)
    return outdict

def get_config_cmd(args):
    outdict = {}
    cmd, *optsmatchconvert = args
    if cmd:
        outdict["Command"] = str(cmd)
        if optsmatchconvert:
            cmd_opts, *matchconvert = optsmatchconvert
            if cmd_opts:
                outdict["CommandOpts"] = str(cmd_opts)
                if matchconvert:
                    cmatch, *convert = matchconvert
                    if cmatch:
                        outdict["Regex"] = str(cmatch)
                    if convert:
                        cconvert, = convert
                        if cconvert:
                            outdict["Parser"] = str(cconvert)
    return outdict

def get_ostype():
    out = process_cmd(("uname", "-s", r"(\s+)", None))
    if out:
        return out
    return "Unknown"

################################################################################
# Classes for single operations
################################################################################

class BaseOperation:
    def __init__(self, regex=None, parser=None, required=False, tolerance=None):
        self.regex = regex
        self.parser = parser
        self.required = required
        self.tolerance = tolerance
    def valid(self):
        return False
    def ident(self):
        return None
    def match(self, data):
        out = data
        if self.regex is not None:
            regex = re.compile(self.regex)
            for l in NEWLINE_REGEX.split(data):
                m = regex.match(l)
                if m:
                    out = m.group(1)
                else:
                    m = regex.search(l)
                    if m:
                        out = m.group(1)
        return out
    def parse(self, data):
        out = data
        if self.parser is not None:
            if callable(self.parser):
                out = self.parser(data)
        return out
    def update(self):
        return None
    def get(self):
        d = self.update()
        logging.debug("Update '%s'", str(d))
        if self.match:
            d = self.match(d)
            logging.debug("Match '%s'", str(d))
        if self.parse:
            d = self.parse(d)
            logging.debug("Parse '%s'", str(d))
        return d
    def _init_args(self):
        """Get list of tuples with __init__ arguments"""
        parameters = inspect.signature(self.__init__).parameters.values()
        arglist = [
            (p.name, getattr(self, p.name))
            for p in parameters
            if p.default is not getattr(self, p.name)
        ]
        return arglist

    def __repr__(self):
        cls = str(self.__class__.__name__)
        args = ", ".join(["{}={!r}".format(k,v) for k,v in self._init_args()])
        return "{}({})".format(cls, args)

class Constant(BaseOperation):
    def __init__(self, value, required=False, tolerance=None):
        super(Constant, self).__init__(regex=None,
                                       parser=None,
                                       required=required,
                                       tolerance=tolerance)
        self.value = value
    def ident(self):
        return uuid.uuid4()
    def valid(self):
        return True
    def update(self):
        return self.value


class File(BaseOperation):
    def __init__(self, path, regex=None, parser=None, required=False, tolerance=None):
        super(File, self).__init__(regex=regex,
                                   parser=parser,
                                   required=required,
                                   tolerance=tolerance)
        self.path = path
    def ident(self):
        return self.path
    def valid(self):
        res = super(File, self).valid()
        if os.access(self.path, os.R_OK):
            try:
                filefp = fopen(self.path)
                data = filefp.read(1)
                filefp.close()
                res = True
            except BaseException as e:
                logging.debug("File %s not valid: %s", self.path, e)
                pass
        #logging.debug("File %s valid: %s", self.path, res)
        return res
    def update(self):
        data = None
        logging.debug("Read file %s", self.path)
        filefp = fopen(self.path)
        if filefp:
            try:
                data = filefp.read().decode(ENCODING).strip()
            except OSError as e:
                logging.error("Failed to read file %s: %s", self.path, e)
            finally:
                filefp.close()
        return data

class Command(BaseOperation):
    def __init__(self, cmd, cmd_args, regex=None, parser=None, required=False, tolerance=None):
        super(Command, self).__init__(regex=regex,
                                      parser=parser,
                                      required=required,
                                      tolerance=tolerance)
        self.cmd = cmd
        self.abscmd = self.cmd if os.access(self.cmd, os.X_OK) else which(self.cmd)
        self.cmd_args = cmd_args
    def ident(self):
        return "{} {}".format(self.cmd, self.cmd_args)
    def valid(self):
        res = super(Command, self).valid()
        if self.abscmd:
            if os.access(self.abscmd, os.X_OK):
                res = True
            if self.abscmd and len(self.abscmd):
                res = True
        #logging.debug("Command %s valid: %s", self.abscmd, res)
        return res
    def update(self):
        data = None
        if self.valid():
            logging.debug("Exec command %s %s", self.abscmd, self.cmd_args)
            exe = "LANG=C {} {}; exit 0;".format(self.abscmd, self.cmd_args)
            data = check_output(exe, stderr=DEVNULL, shell=True).decode(ENCODING).strip()
        return data

################################################################################
# Base Classes
################################################################################



class InfoGroup:
    def __init__(self, name=None, extended=False, anonymous=False):
        # Holds subclasses
        self._instances = []
        # Holds operations of this class instance
        self._operations = {}
        # Holds the data of this class instance
        self._data = {}
        # Space for file reads (deprecated)
        # Key -> (filename, regex_with_one_group, convert_function)
        # If regex_with_one_group is None, the whole content of filename is passed to
        # convert_function. If convert_function is None, the output is saved as string
        self.files = {}
        # Space for commands for execution (deprecated)
        # Key -> (executable, exec_arguments, regex_with_one_group, convert_function)
        # If regex_with_one_group is None, the whole content of filename is passed to
        # convert_function. If convert_function is None, the output is saved as string
        self.commands = {}
        # Space for constants (deprecated)
        # Key -> Value
        self.constants = {}
        # Keys in the group that are required to check equality (deprecated)
        self.required4equal = []
        # Set attributes
        self.name = name
        self.extended = extended
        self.anonymous = anonymous

    @classmethod
    def from_dict(cls, data):
        """Initialize from data dictionary produced by `get(meta=True)`"""
        if isinstance(data, dict) and not data.get('_meta', "").startswith(cls.__name__):
            raise ValueError("`from_dict` musst be called on class matching `_meta` (call get(meta=True)).")
        if isinstance(data, InfoGroup):
            data = data.get(meta=True)
        intmatch = re.compile(r"^(.*)=([\d]+)$")
        floatmatch = re.compile(r"^(.*)=([\d\.eE+\-]+)$")
        strmatch = re.compile(r"^(.*)='(.*)'$")
        nonematch = re.compile(r"^(.*)='None'$")
        truematch = re.compile(r"^(.*)='True'$")
        falsematch = re.compile(r"^(.*)='False'$")
        anymatch = re.compile(r"^(.*)=(.*)$")
        mmatch = r"{}\((.*)\)".format(cls.__name__)
        m = re.match(mmatch, data['_meta'])
        initargs = {}
        if m:
            argstring = m.group(1)
            for astr in [ x.strip() for x in argstring.split(",") if len(x) > 0]:
                k = None
                v = None
                if intmatch.match(astr):
                    k,v = intmatch.match(astr).groups()
                    v = int(v)
                elif floatmatch.match(astr):
                    k,v = floatmatch.match(astr).groups()
                    v = float(v)
                elif nonematch.match(astr):
                    k = nonematch.match(astr).group(1)
                    v = None
                elif truematch.match(astr):
                    k = truematch.match(astr).group(1)
                    v = True
                elif falsematch.match(astr):
                    k = falsematch.match(astr).group(1)
                    v = False
                elif strmatch.match(astr):
                    k,v = strmatch.match(astr).groups()
                    v = str(v)
                elif anymatch.match(astr):
                    k,v = anymatch.match(astr).groups()
                    v = str(v)
                if v == "None": v = None
                if v == "True": v = True
                if v == "False": v = False
                if k is not None:
                    initargs[k] = v

        c = cls(**dict(initargs))
        validkeys = list(c._operations.keys())
        for key, value in data.items():
            if isinstance(value, dict) and '_meta' in value:
                clsname = value['_meta'].split("(")[0]
                c._instances.append(
                    getattr(sys.modules[__name__], clsname).from_dict(value))
            elif key in validkeys or key in [n.name for n in c._instances]:
                c._data[key] = value
        return c

    def addf(self, key, filename, match=None, parse=None, extended=False):
        """Add file to object including regex and parser"""
        self._operations[key] = File(filename, regex=match, parser=parse)
    def addc(self, key, cmd, cmd_opts=None, match=None, parse=None, extended=False):
        """Add command to object including command options, regex and parser"""
        self._operations[key] = Command(cmd, cmd_opts, regex=match, parser=parse)
    def const(self, key, value):
        """Add constant value to object"""
        self._operations[key] = Constant(value)
    def required(self, *args):
        """Add item(s) to list of required fields at comparison"""
        if args:
            for arg in args:
                if isinstance(arg, list):
                    for subarg in arg:
                        if subarg in self._operations:
                            self._operations[subarg].required = True
                elif isinstance(arg, str):
                    if arg in self._operations:
                        self._operations[arg].required = True

    def generate(self):
        '''Generate subclasses, defined by derived classes'''
        pass

    def update(self):
        '''Read object's files and commands. Triggers update() of subclasses'''
        outdict = { k: None for (k,v) in self._operations.items()}
        for key, op in self._operations.items():
            if op.valid() and outdict[key] is None:
                logging.debug("Updating key '%s'", key)
                data = op.update()
                if data is not None:
                    for subkey, subop in self._operations.items():
                        if not subop.valid(): continue
                        if outdict[subkey] is not None: continue
                        if key != subkey and op.ident() == subop.ident():
                            logging.debug("Updating subkey '%s'", subkey)
                            subdata = subop.match(data)
                            subdata = subop.parse(subdata)
                            outdict[subkey] = subdata
                    data = op.match(data)
                    data = op.parse(data)
                    outdict[key] = data
        for inst in self._instances:
            inst.update()
        self._data.update(outdict)

    def get(self, meta=False):
        """Get the object's and all subobjects' data as dict"""
        outdict = { k: None for (k,v) in self._operations.items()}
        for inst in self._instances:
            clsout = inst.get(meta=meta)
            outdict.update({inst.name : clsout})
        outdict.update(self._data)
        if meta:
            outdict["_meta"] = self.__repr__()
        return outdict
    def get_html(self, level=0):
        """Get the object's and all subobjects' data as collapsible HTML table used by get_html()"""
        s = ""
        s += "<button class=\"accordion\">{}</button>\n".format(self.name)
        s += "<div class=\"panel\">\n<table style=\"width:100vw\">\n"
        for k,v in self._data.items():
            if isinstance(v, list):
                s += "<tr>\n<td style=\"width: 20%\"><b>{}:</b></td>\n<td>{}</td>\n</tr>\n".format(k, ", ".join([str(x) for x in v]))
            else:
                s += "<tr>\n<td style=\"width: 20%\"><b>{}:</b></td>\n<td>{}</td>\n</tr>\n".format(k, v)
        for inst in self._instances:
            if len(self._data) > 0 and level > 0:
                s += "<tr>\n<td colspan=\"2\">\n{}</td>\n</tr>".format(inst.get_html(level+1))
            else:
                s += "<tr>\n<td>{}</td>\n</tr>".format(inst.get_html(level+1))
        s += "</table>\n</div>\n"
        return s

    def get_json(self, sort=False, intend=4, meta=True):
        """Get the object's and all subobjects' data as JSON document (string)"""
        outdict = self.get(meta=meta)
        return json.dumps(outdict, sort_keys=sort, indent=intend)

    def get_config(self):
        """Get the object's and all subobjects' configuration as JSON document (string)"""
        outdict = {}
        selfdict = {}
        selfdict["Type"] = str(self.__class__.__name__)
        selfdict["ClassType"] = "InfoGroup"
        if len(self.files) > 0:
            outfiles = {}
            for key in self.files:
                val = self.files.get(key, None)
                outfiles[key] = get_config_file(val)
            outdict.update({"Files" : outfiles})
        if len(self.commands) > 0:
            outcmds = {}
            for key in self.commands:
                val = self.commands.get(key, None)
                outcmds[key] = get_config_cmd(val)
            outdict.update({"Commands" : outcmds})

        if len(self.constants) > 0:
            outconst = {}
            for key in self.constants:
                outconst[key] = self.constants[key]
            outdict.update({"Constants" : outconst})
        outdict["Config"] = selfdict
        for inst in self._instances:
            outdict.update({inst.name : inst.get_config()})
        return outdict
# This is a starting point to implement a json-schema for MachineState
#    def get_schema(self):
#        schemedict = {}
#        pdict = {}
#        clsname = self.name.lower()
#        surl = "https://rrze-hpc.github.io/MachineState/scheme/{}.schema.json".format(clsname)
#        schemedict["$schema"] = "http://json-schema.org/draft-07/schema#"
#        schemedict["$id"] = surl
#        schemedict["title"] = self.name
#        schemedict["description"] = self.name
#        schemedict["type"] = "object"
#        schemedict["required"] = list(self.required4equal)

#        for key in self.files:
#            vtype = "string"
#            itype = None
#            fname, _, parse = self.files[key]
#            if parse in [int, tobytes, tohertz]:
#                vtype == "integer"
#            if parse in [tointlist, tohertzlist, tostrlist]:
#                vtype == "array"
#                itype == "integer"
#                if parse == tostrlist:
#                    itype == "string"
#            pdict[key] = {"type" : vtype, "description" : fname}
#            if itype:
#                pdict[key]["items"] = {"type" : itype}
#        for key in self.commands:
#            vtype = "string"
#            itype = None
#            cname, _, _, parse = self.commands[key]
#            if parse in [int, tobytes, tohertz]:
#                vtype == "integer"
#            if parse in [tointlist, tohertzlist, tostrlist]:
#                vtype == "array"
#                itype == "integer"
#                if parse == tostrlist:
#                    itype == "string"
#            pdict[key] = {"type" : vtype, "description" : fname}
#            if itype:
#                pdict[key]["items"] = {"type" : itype}
#        schemedict["properties"] = pdict
#        return schemedict

    def compare(self, other):
        """Compare object with another object-like structure like Class,
           dict, JSON document or path to JSON file"""
        self_meta = False
        def valuecmp(key, cls, left, right):
            """Compare two values used only internally in __eq__"""
            tcase = TestCase()
            estr = "key '{}' for class {}".format(key, cls)
            if isinstance(left, str) and isinstance(right, str):
                lmatch = re.match(r"^([\d\.]+).*", left)
                rmatch = re.match(r"^([\d\.]+).*", right)
                if lmatch and rmatch:
                    try:
                        left = float(lmatch.group(1))
                        right = float(rmatch.group(1))
                    except:
                        pass
            if ((isinstance(left, int) and isinstance(right, int)) or
                (isinstance(left, float) and isinstance(right, float))):
                try:
                    tcase.assertAlmostEqual(left, right, delta=left*0.2)
                except BaseException as exce:
                    print("ERROR: AlmostEqual check failed for {} (delta +/- 20%): {} <-> {}".format(estr, left, right))
                    return False
            elif left != right:
                print("ERROR: Equality check failed for {}: {} <-> {}".format(estr, left, right))
                return False
            return True

        # Load the other object
        if isinstance(other, str):
            if pexists(other):
                jsonfp = fopen(other)
                if jsonfp:
                    other = jsonfp.read().decode(ENCODING)
                    jsonfp.close()
            try:
                otherdict = json.loads(other)
                self_meta = True
            except:
                raise ValueError("`__eq__` musst be called on InfoGroup class, \
                                  dict, JSON or path to JSON file.")
        elif isinstance(other, InfoGroup):
            otherdict = other.get(meta=True)
            self_meta = True
        elif isinstance(other, dict):
            otherdict = other
            if "_meta" in otherdict:
                self_meta = True
        elif self.get() is None and other is None:
            return True
        else:
            raise ValueError("`__eq__` musst be called on InfoGroup class, dict, \
                              JSON or path to JSON file.")
        # After here only dicts allowed
        selfdict = self.get(meta=self_meta)
        clsname = self.__class__.__name__
        key_not_found = 'KEY_NOT_FOUND_IN_OTHER_DICT'
        instnames = [ inst.name for inst in self._instances ]
        selfkeys = [ k for k in selfdict if k not in instnames ]
        required4equal = [k for k in self._operations if self._operations[k].required]
        otherkeys = [ k for k in otherdict if k not in instnames ]

        if set(selfkeys) & set(required4equal) != set(required4equal):
            print("Required keys missing in object: {}".format(
                  ", ".join(set(required4equal) - set(selfkeys)))
                 )
        if set(otherkeys) & set(required4equal) != set(required4equal):
            print("Required keys missing in compare object: {}".format(
                  ", ".join(set(required4equal) - set(otherkeys)))
                 )

        inboth = set(selfkeys) & set(otherkeys)
        diff = {k:(selfdict[k], otherdict[k])
                for k in inboth
                if ((not valuecmp(k, clsname, selfdict[k], otherdict[k]))
                     and k in required4equal
                   )
               }
        diff.update({k:(selfdict[k], key_not_found)
                     for k in set(selfkeys) - inboth
                     if k in required4equal
                    })
        diff.update({k:(key_not_found, otherdict[k])
                     for k in set(otherkeys) - inboth
                     if k in required4equal
                    })
        for inst in self._instances:
            if inst.name in selfdict and inst.name in otherdict:
                instdiff = inst.compare(otherdict[inst.name])
                if len(instdiff) > 0:
                    diff[inst.name] = instdiff
        return diff
    def __eq__(self, other):
        diff = self.compare(other)
        return len(diff) == 0
    def _init_args(self):
        """Get list of tuples with __init__ arguments"""
        parameters = inspect.signature(self.__init__).parameters.values()
        arglist = [
            (p.name, getattr(self, p.name))
            for p in parameters
            if p.default is not getattr(self, p.name)
        ]
        return arglist

    def __repr__(self):
        cls = str(self.__class__.__name__)
        args = ", ".join(["{}={!r}".format(k,v) for k,v in self._init_args()])
        return "{}({})".format(cls, args)

class PathMatchInfoGroup(InfoGroup):
    '''Class for matching files in a folder and create subclasses for each path'''
    def __init__(self,
                 name=None,
                 extended=False,
                 anonymous=False,
                 searchpath=None,
                 match=None,
                 subclass=None,
                 subargs={}):
        super(PathMatchInfoGroup, self).__init__(extended=extended, name=name, anonymous=anonymous)
        self.searchpath = None
        self.match = None
        self.subargs = {}
        self.subclass = None

        if searchpath and isinstance(searchpath, str):
            if os.path.exists(os.path.dirname(searchpath)):
                self.searchpath = searchpath
        if match and isinstance(match, str):
            self.match = match

        if subargs and isinstance(subargs, dict):
            self.subargs = subargs

        if subclass:
            if callable(subclass) and type(subclass) == type(InfoGroup):
                self.subclass = subclass


    def generate(self):
        glist = []
        if self.searchpath and self.match and self.subclass:
            mat = re.compile(self.match)
            base = self.searchpath
            try:
                glist += sorted([int(mat.match(f).group(1)) for f in glob(base) if mat.match(f)])
            except ValueError:
                glist += sorted([mat.match(f).group(1) for f in glob(base) if mat.match(f)])
            for item in glist:
                cls = self.subclass(item,
                                    extended=self.extended,
                                    anonymous=self.anonymous,
                                    **self.subargs)
                cls.generate()
                self._instances.append(cls)
    def get_config(self):
        outdict = super(PathMatchInfoGroup, self).get_config()
        selfdict = {}
        selfdict["Type"] = str(self.__class__.__name__)
        selfdict["ClassType"] = "PathMatchInfoGroup"
        if self.searchpath:
            selfdict["SearchPath"] = str(self.searchpath)
        if self.match:
            selfdict["Regex"] = str(self.match)
        if self.subclass:
            selfdict["SubClass"] = str(self.subclass.__name__)
        if self.subargs:
            selfdict["SubArgs"] = str(self.subargs)
        outdict["Config"] = selfdict
        for inst in self._instances:
            outdict.update({inst.name : inst.get_config()})
        return outdict

class ListInfoGroup(InfoGroup):
    '''Class for creating subclasses based on a list given by the user. All subclasses have the same
    class type.
    '''
    def __init__(self,
                 name=None,
                 extended=False,
                 anonymous=False,
                 userlist=None,
                 subclass=None,
                 subargs=None):
        super(ListInfoGroup, self).__init__(extended=extended, name=name, anonymous=anonymous)
        self.userlist = userlist or []
        if isinstance(subclass, str) or isinstance(subclass, int) or isinstance(subclass, bool):
            self.subclass = None
        else:
            self.subclass = subclass
        self.subargs = subargs if isinstance(subargs, dict) else {}

    def generate(self):
        if self.userlist and self.subclass:
            for item in self.userlist:
                cls = self.subclass(item,
                                    extended=self.extended,
                                    anonymous=self.anonymous,
                                    **self.subargs)
                cls.generate()
                self._instances.append(cls)

    def get_config(self):
        outdict = super(ListInfoGroup, self).get_config()
        selfdict = {}
        selfdict["Type"] = str(self.__class__.__name__)
        selfdict["ClassType"] = "ListInfoGroup"
        if self.subclass:
            selfdict["SubClass"] = str(self.subclass.__name__)
        if self.subargs:
            selfdict["SubArgs"] = str(self.subargs)
        if self.userlist:
            selfdict["List"] = str(self.userlist)
        for inst in self._instances:
            outdict.update({inst.name : inst.get_config()})
        outdict["Config"] = selfdict
        return outdict

class MultiClassInfoGroup(InfoGroup):
    '''Class for creating subclasses based on a list of class types given by the user.
    '''
    def __init__(self,
                 name=None,
                 extended=False,
                 anonymous=False,
                 classlist=[],
                 classargs=[]):
        super(MultiClassInfoGroup, self).__init__(extended=extended, name=name, anonymous=anonymous)
        self.classlist = []
        self.classargs = []
        if len(classlist) == len(classargs):
            if classlist:
                valid = True
                for cls in classlist:
                    if not (callable(cls) and type(cls) == type(InfoGroup)):
                        valid = False
                        break
                if valid:
                    self.classlist = classlist
            if classargs:
                valid = True
                for cls in classargs:
                    if not isinstance(cls, dict):
                        valid = False
                        break
                    if valid:
                        self.classargs = classargs

    def generate(self):
        for cltype, clargs in zip(self.classlist, self.classargs):
            try:
                cls = cltype(extended=self.extended, anonymous=self.anonymous, **clargs)
                if cls:
                    cls.generate()
                    self._instances.append(cls)
            except BaseException as exce:
                #print("{}.generate: {}".format(cltype.__name__, exce))
                raise exce

    def get_config(self):
        outdict = super(MultiClassInfoGroup, self).get_config()
        outdict["Type"] = str(self.__class__.__name__)
        outdict["ClassType"] = "MultiClassInfoGroup"
        for cls, args in zip(self.classlist, self.classargs):
            outdict[str(cls.__name__)] = str(args)
        for inst in self._instances:
            outdict.update({inst.name : inst.get_config()})
        return outdict


class MachineStateInfo(InfoGroup):
    def __init__(self, extended=False, anonymous=False):
        super(MachineStateInfo, self).__init__(name="MachineState",
                                               anonymous=anonymous,
                                               extended=extended)
        self.const("Extended", self.extended)
        self.const("Anonymous", self.anonymous)
        self.const("Version", MACHINESTATE_VERSION)
        self.const("SchemaVersion", MACHINESTATE_SCHEMA_VERSION)
        self.const("Timestamp", datetime.now().ctime())
        self.required("SchemaVersion", "Extended", "Anonymous")


class MachineState(MultiClassInfoGroup):
    '''Main MachineState Class spawning all configuration specific subclasses'''
    def __init__(self,
                 extended=False,
                 executable=None,
                 anonymous=False,
                 loglevel=DEFAULT_LOGLEVEL,
                 dmifile=DMIDECODE_FILE,
                 likwid_enable=DO_LIKWID,
                 likwid_path=LIKWID_PATH,
                 nvidia_path=NVIDIA_PATH,
                 modulecmd=MODULECMD_PATH,
                 vecmd_path=VEOS_BASE,
                 clinfo_path=CLINFO_PATH,
                 rocm_path=ROCM_PATH):
        super(MachineState, self).__init__(extended=extended, anonymous=anonymous)
        self.loglevel = loglevel
        self.dmifile = dmifile
        self.likwid_enable = likwid_enable
        self.executable = executable
        self.likwid_path = likwid_path
        self.nvidia_path = nvidia_path
        self.modulecmd = modulecmd
        self.vecmd_path = vecmd_path
        self.clinfo_path = clinfo_path
        self.rocm_path = rocm_path
        ostype = get_ostype()
        if ostype == "Linux":
            self.classlist = [
                MachineStateInfo,
                HostInfo,
                CpuInfo,
                OperatingSystemInfo,
                KernelInfo,
                Uptime,
                CpuTopology,
                NumaBalance,
                LoadAvg,
                MemInfo,
                CgroupInfo,
                WritebackInfo,
                WritebackWorkqueue,
                CpuFrequency,
                NumaInfo,
                CacheTopology,
                TransparentHugepages,
                PowercapInfo,
                Hugepages,
                CompilerInfo,
                MpiInfo,
                ShellEnvironment,
                PythonInfo,
                ClocksourceInfo,
                CoretempInfo,
                BiosInfo,
                ThermalZoneInfo,
                VulnerabilitiesInfo,
                UsersInfo,
                CpuAffinity,
            ]
            if extended:
                self.classlist.append(IrqAffinity)
            self.classargs = [{} for x in self.classlist]

            self.classlist.append(ModulesInfo)
            self.classargs.append({"modulecmd" : modulecmd})
            self.classlist.append(NvidiaSmiInfo)
            self.classargs.append({"nvidia_path" : nvidia_path})
            self.classlist.append(NecTsubasaInfo)
            self.classargs.append({"vecmd_path" : vecmd_path})
            self.classlist.append(DmiDecodeFile)
            self.classargs.append({"dmifile" : dmifile})
            self.classlist.append(ExecutableInfo)
            self.classargs.append({"executable" : executable})
            self.classlist.append(OpenCLInfo)
            self.classargs.append({"clinfo_path" : clinfo_path})
            self.classlist.append(RocmInfo)
            self.classargs.append({"rocm_path" : rocm_path})
            if likwid_enable:
                if likwid_path is None or not pexists(likwid_path):
                    path = which("likwid-topology")
                    if path:
                        likwid_path = os.path.dirname(path)
                clargs = {"likwid_base" : likwid_path}
                self.classlist += [PrefetcherInfo, TurboInfo]
                self.classargs += [clargs, clargs]
        elif ostype == "Darwin":
            self.classlist = [
                MachineStateInfo,
                HostInfo,
                CpuInfoMacOS,
                OSInfoMacOS,
                CacheTopologyMacOS,
                CpuTopologyMacOS,
                CpuFrequencyMacOs,
                UptimeMacOs,
                UsersInfo,
                ShellEnvironment,
                PythonInfo,
                CompilerInfo,
                LoadAvgMacOs,
                MemInfoMacOS,
                MpiInfo,
                NumaInfoMacOS,
            ]
            self.classargs = [{} for x in self.classlist]
            self.classlist.append(OpenCLInfo)
            self.classargs.append({"clinfo_path" : clinfo_path})

    def get_config(self, sort=False, intend=4):
        outdict = {}
        for inst in self._instances:
            clsout = inst.get_config()
            outdict.update({inst.name : clsout})
        return json.dumps(outdict, sort_keys=sort, indent=intend)

    def get_html(self, level=0):
        s = ""
        s += "<table style=\"width:100vw\">\n"
#        for k,v in self._data.items():
#            if isinstance(v, list):
#                s += "<tr>\n\t<td>{}</td>\n\t<td>{}</td>\n</tr>\n".format(k, ", ".join([str(x) for x in v]))
#            else:
#                s += "<tr>\n\t<td>{}</td>\n\t<td>{}</td>\n</tr>\n".format(k, v)
        for inst in self._instances:
            s += "<tr>\n\t<td>{}</td>\n</tr>".format(inst.get_html(level+1))
        s += "</table>\n\n"
        return s


################################################################################
# Configuration Classes
################################################################################

################################################################################
# Infos about operating system
################################################################################
class OSInfoMacOS(InfoGroup):
    def __init__(self, extended=False, anonymous=False):
        super(OSInfoMacOS, self).__init__(anonymous=anonymous, extended=extended)
        self.name = "OperatingSystemInfo"
        ostype = get_ostype()
        self.const("Type", ostype)
        self.required("Type")
        self.addc("Version", "sysctl", "-n kern.osproductversion", r"([\d\.]+)")
        self.required("Version")

class OperatingSystemInfo(InfoGroup):
    def __init__(self, extended=False, anonymous=False):
        super(OperatingSystemInfo, self).__init__(anonymous=anonymous, extended=extended)
        self.name = "OperatingSystemInfo"
        ostype = get_ostype()
        self.const("Type", ostype)
        self.required("Type")
        self.addf("Name", "/etc/os-release", r"NAME=[\"]*([^\"]+)[\"]*\s*")
        self.addf("Version", "/etc/os-release", r"VERSION=[\"]*([^\"]+)[\"]*\s*")

        self.required(["Name", "Version"])
        if extended:
            self.addf("URL", "/etc/os-release", r"HOME_URL=[\"]*([^\"]+)[\"]*\s*")

################################################################################
# Infos about NUMA balancing
################################################################################
class NumaBalance(InfoGroup):
    def __init__(self, extended=False, anonymous=False):
        super(NumaBalance, self).__init__(extended=extended, anonymous=anonymous)
        self.name = "NumaBalancing"
        base = "/proc/sys/kernel"
        regex = r"(\d+)"
        self.addf("Enabled", pjoin(base, "numa_balancing"), regex, tobool)
        self.required("Enabled")
        if extended:
            names = ["ScanDelayMs", "ScanPeriodMaxMs", "ScanPeriodMinMs", "ScanSizeMb"]
            files = ["numa_balancing_scan_delay_ms", "numa_balancing_scan_period_max_ms",
                     "numa_balancing_scan_period_min_ms", "numa_balancing_scan_size_mb"]
            for key, fname in zip(names, files):
                self.addf(key, pjoin(base, fname), regex, int)
                self.required(key)

################################################################################
# Infos about the host
################################################################################
class HostInfo(InfoGroup):
    def __init__(self, extended=False, anonymous=False):
        super(HostInfo, self).__init__(anonymous=anonymous, extended=extended)
        self.name = "HostInfo"
        if not anonymous:
            self.addc("Hostname", "hostname", "-s", r"(.+)")
            if extended:
                self.addc("Domainname", "hostname", "-d", r"(.+)")
                self.addc("FQDN", "hostname", "-f", r"(.+)")

################################################################################
# Infos about the CPU
################################################################################

class CpuInfoMacOS(InfoGroup):
    def __init__(self, extended=False, anonymous=False):
        super(CpuInfoMacOS, self).__init__(name="CpuInfo", extended=extended, anonymous=anonymous)
        self.const("MachineType", platform.machine())
        self.addc("Vendor", "sysctl", "-a", r"machdep.cpu.vendor: (.*)")
        self.addc("Name", "sysctl", "-a", r"machdep.cpu.brand_string: (.*)")
        self.addc("Family", "sysctl", "-a", r"machdep.cpu.family: (\d+)", int)
        self.addc("Model", "sysctl", "-a", r"machdep.cpu.model: (\d+)", int)
        self.addc("Stepping", "sysctl", "-a", r"machdep.cpu.stepping: (\d+)", int)
        if extended:
            self.addc("Flags", "sysctl", "-a", r"machdep.cpu.features: (.*)", tostrlist)
            self.addc("ExtFlags", "sysctl", "-a", r"machdep.cpu.extfeatures: (.*)", tostrlist)
            self.addc("Leaf7Flags", "sysctl", "-a", r"machdep.cpu.leaf7_features: (.*)", tostrlist)
            self.addc("Microcode", "sysctl", "-a", r"machdep.cpu.microcode_version: (.*)")
            self.addc("ExtFamily", "sysctl", "-a", r"machdep.cpu.extfamily: (\d+)", int)
            self.addc("ExtModel", "sysctl", "-a", r"machdep.cpu.extmodel: (\d+)", int)
        self.required(["Vendor", "Family", "Model", "Stepping"])

class CpuInfo(InfoGroup):
    def __init__(self, extended=False, anonymous=False):
        super(CpuInfo, self).__init__(name="CpuInfo", extended=extended, anonymous=anonymous)
        march = platform.machine()
        self.const("MachineType", march)

        if march in ["x86_64", "i386"]:
            self.addf("Vendor", "/proc/cpuinfo", r"vendor_id\s+:\s(.*)")
            self.addf("Name", "/proc/cpuinfo", r"model name\s+:\s(.+)")
            self.addf("Family", "/proc/cpuinfo", r"cpu family\s+:\s(.+)", int)
            self.addf("Model", "/proc/cpuinfo", r"model\s+:\s(.+)", int)
            self.addf("Stepping", "/proc/cpuinfo", r"stepping\s+:\s(.+)", int)
        elif march in ["aarch64"]:
            self.addf("Vendor", "/proc/cpuinfo", r"CPU implementer\s+:\s([x0-9a-fA-F]+)")
            self.addf("Family", "/proc/cpuinfo", r"CPU architecture\s*:\s([x0-9a-fA-F]+)",
                      int_from_str)
            self.addf("Model", "/proc/cpuinfo", r"CPU variant\s+:\s([x0-9a-fA-F]+)",
                      int_from_str)
            self.addf("Stepping", "/proc/cpuinfo", r"CPU revision\s+:\s([x0-9a-fA-F]+)",
                      int_from_str)
            self.addf("Variant", "/proc/cpuinfo", r"CPU part\s+:\s([x0-9a-fA-F]+)",
                      int_from_str)
        elif march in ["ppc64le", "ppc64"]:
            self.addf("Platform", "/proc/cpuinfo", r"platform\s+:\s(.*)")
            self.addf("Name", "/proc/cpuinfo", r"model\s+:\s(.+)")
            self.addf("Family", "/proc/cpuinfo", r"cpu\s+:\s(POWER\d+).*")
            self.addf("Model", "/proc/cpuinfo", r"model\s+:\s(.+)")
            self.addf("Stepping", "/proc/cpuinfo", r"revision\s+:\s(.+)")


        if pexists("/sys/devices/system/cpu/smt/active"):
            self.addf("SMT", "/sys/devices/system/cpu/smt/active", r"(\d+)", tobool)
            self.required("SMT")
        if extended:
            if march in ["x86_64", "i386"]:
                self.addf("Flags", "/proc/cpuinfo", r"flags\s+:\s(.+)", tostrlist)
                self.addf("Microcode", "/proc/cpuinfo", r"microcode\s+:\s(.+)")
                self.addf("Bugs", "/proc/cpuinfo", r"bugs\s+:\s(.+)", tostrlist)
                self.required("Microcode")
            elif march in ["aarch64"]:
                self.addf("Flags", "/proc/cpuinfo", r"Features\s+:\s(.+)", tostrlist)

        self.required(["Vendor", "Family", "Model", "Stepping"])

################################################################################
# CPU Topology
################################################################################
class CpuTopologyMacOSClass(InfoGroup):
    def __init__(self, ident, extended=False, anonymous=False, ncpu=1, ncores=1, ncores_pack=1):
        super(CpuTopologyMacOSClass, self).__init__(
            name="Cpu{}".format(ident), anonymous=anonymous, extended=extended)
        self.ident = ident
        self.ncpu = ncpu
        self.ncores = ncores
        self.ncores_pack = ncores_pack
        smt = ncpu/ncores
        self.const("ThreadId", int(ident % smt))
        self.const("CoreId", int(ident//smt))
        self.const("PackageId", int(ident//ncores_pack))
        self.const("HWThread", ident)
        self.required("CoreId", "PackageId", "HWThread", "ThreadId")

class CpuTopologyMacOS(ListInfoGroup):
    def __init__(self, extended=False, anonymous=False):
        super(CpuTopologyMacOS, self).__init__(
            name="CpuTopology", anonymous=anonymous, extended=extended)
        ncpu = process_cmd(("sysctl", "-a", r"hw.logicalcpu: (\d+)", int))
        ncores_pack = process_cmd(("sysctl", "-a", r"machdep.cpu.cores_per_package: (\d+)", int))
        ncores = process_cmd(("sysctl", "-a", r"machdep.cpu.core_count: (\d+)", int))
        if isinstance(ncpu, int) and isinstance(ncores_pack, int) and isinstance(ncores, int):
            self.userlist = list(range(ncpu))
            self.subclass = CpuTopologyMacOSClass
            self.subargs = {"ncpu" : ncpu, "ncores" : ncores, "ncores_pack" : ncores_pack}
            self.const("NumHWThreads", ncpu)
            self.const("SMTWidth", ncpu//ncores)
            self.const("NumCores", ncores)
            self.const("NumSockets", ncpu//ncores_pack)
            self.const("NumNUMANodes", ncpu//ncores_pack)

class CpuTopologyClass(InfoGroup):
    def __init__(self, ident, extended=False, anonymous=False):
        super(CpuTopologyClass, self).__init__(anonymous=anonymous, extended=extended)
        self.name = "Cpu{}".format(ident)
        self.ident = ident
        base = "/sys/devices/system/cpu/cpu{}".format(ident)
        self.addf("CoreId", pjoin(base, "topology/core_id"), r"(\d+)", int)
        self.addf("PackageId", pjoin(base, "topology/physical_package_id"), r"(\d+)", int)
        self.addf("PackageId", pjoin(base, "topology/die_id"), r"(\d+)", int)
        self.const("HWThread", ident)
        self.const("ThreadId", CpuTopologyClass.getthreadid(ident))
        if extended:
            self.const("Present", CpuTopologyClass.inlist("present", ident))
            self.const("Online", CpuTopologyClass.inlist("online", ident))
            self.const("Isolated", CpuTopologyClass.inlist("isolated", ident))
            self.const("Possible", CpuTopologyClass.inlist("possible", ident))
            self.const("NumaNode", CpuTopologyClass.getnumnode(ident))
            self.required("Online", "Possible", "Isolated")
        self.required("CoreId", "PackageId", "HWThread", "ThreadId")

    @staticmethod
    def getthreadid(hwthread):
        base = "/sys/devices/system/cpu/cpu{}/topology/thread_siblings_list".format(hwthread)
        outfp = fopen(base)
        tid = 0
        if outfp:
            data = outfp.read().decode(ENCODING).strip()
            outfp.close()
            if data:
                dlist = tointlist(data)
                if len(dlist) > 0:
                    return dlist.index(hwthread)

        return tid
    @staticmethod
    def inlist(filename, hwthread):
        fp = fopen(pjoin("/sys/devices/system/cpu", filename))
        if fp is not None:
            data = fp.read().decode(ENCODING).strip()
            if data is not None and len(data) > 0:
                l = tointlist(data)
                return int(hwthread) in l
        return False

    @staticmethod
    def getnumnode(hwthread):
        base = "/sys/devices/system/cpu/cpu{}/node*".format(hwthread)
        nmatch = re.compile(r".+/node(\d+)")
        dlist = [f for f in glob(base) if nmatch.match(f) ]
        if len(dlist) > 1:
            print("WARN: Hardware thread {} contains to {} NUMA nodes".format(hwthread, len(dlist)))
        return max(int(nmatch.match(dlist[0]).group(1)), 0)

class CpuTopology(PathMatchInfoGroup):
    def __init__(self, extended=False, anonymous=False):
        super(CpuTopology, self).__init__(extended=extended, anonymous=anonymous)
        self.name = "CpuTopology"
        self.searchpath = "/sys/devices/system/cpu/cpu*"
        self.match = r".*/cpu(\d+)$"
        self.subclass = CpuTopologyClass
        self.const("NumHWThreads", CpuTopology.getnumcpus())
        self.const("NumNUMANodes", CpuTopology.getnumnumanodes())
        self.const("SMTWidth", CpuTopology.getsmtwidth())
        self.const("NumSockets", CpuTopology.getnumpackages())
        self.const("NumCores", CpuTopology.getnumcores())

    @staticmethod
    def getnumcpus():
        searchpath = "/sys/devices/system/cpu/cpu*"
        match = r".*/cpu(\d+)$"
        if searchpath and match and pexists(os.path.dirname(searchpath)):
            mat = re.compile(match)
            base = searchpath
            glist = sorted([int(mat.match(f).group(1)) for f in glob(base) if mat.match(f)])
            return max(len(glist), 1)
        return 0
    @staticmethod
    def getnumnumanodes():
        searchpath = "/sys/devices/system/node/node*"
        match = r".*/node(\d+)$"
        if searchpath and match and pexists(os.path.dirname(searchpath)):
            mat = re.compile(match)
            base = searchpath
            glist = sorted([int(mat.match(f).group(1)) for f in glob(base) if mat.match(f)])
            return max(len(glist), 1)
        return 0
    @staticmethod
    def getsmtwidth():
        filefp = fopen("/sys/devices/system/cpu/cpu0/topology/thread_siblings_list")
        if filefp:
            data = filefp.read().decode(ENCODING).strip()
            filefp.close()
            if data:
                dlist = tointlist(data)
                if dlist:
                    return max(len(dlist), 1)
        return 1
    @staticmethod
    def getnumpackages():
        flist = glob("/sys/devices/system/cpu/cpu*/topology/physical_package_id")
        plist = []
        for fname in flist:
            filefp = fopen(fname)
            if filefp:
                data = filefp.read().decode(ENCODING).strip()
                filefp.close()
                if data:
                    pid = int(data)
                    if pid not in plist:
                        plist.append(pid)
        return max(len(plist), 1)
    @staticmethod
    def getnumcores():
        dlist = glob("/sys/devices/system/cpu/cpu*/topology")
        pcdict = {}
        for dname in dlist:
            cfname = pjoin(dname, "core_id")
            pfname = pjoin(dname, "physical_package_id")
            with fopen(pfname) as pfp:
                with fopen(cfname) as cfp:
                    pdata = pfp.read().decode(ENCODING).strip()
                    cdata = cfp.read().decode(ENCODING).strip()
                    if pdata and cdata:
                        pid = int(pdata)
                        cid = int(cdata)
                        if pid in pcdict:
                            if cid not in pcdict[pid]:
                                pcdict[pid].append(cid)
                        else:
                            pcdict[pid] = [cid]
        pcsum = [len(pcdict[x]) for x in pcdict]
        pcmin = min(pcsum)
        pcmax = max(pcsum)
        pcavg = sum(pcsum)/len(pcsum)
        if pcmin != pcavg or pcmax != pcavg:
            print("WARN: Unbalanced CPU cores per socket")
        return max(sum(pcsum), 1)

################################################################################
# CPU Frequency
################################################################################
class CpuFrequencyMacOsCpu(InfoGroup):
    def __init__(self, extended=False, anonymous=False):
        super(CpuFrequencyMacOsCpu, self).__init__(extended=extended, anonymous=anonymous)
        self.name = "Cpus"
        self.addc("MaxFreq", "sysctl", "-a", r"hw.cpufrequency_max: (\d+)", int)
        self.addc("MinFreq", "sysctl", "-a", r"hw.cpufrequency_min: (\d+)", int)

class CpuFrequencyMacOsBus(InfoGroup):
    def __init__(self, extended=False, anonymous=False):
        super(CpuFrequencyMacOsBus, self).__init__(extended=extended, anonymous=anonymous)
        self.name = "Bus"
        self.addc("MaxFreq", "sysctl", "-a", r"hw.busfrequency_max: (\d+)", int)
        self.addc("MinFreq", "sysctl", "-a", r"hw.busfrequency_min: (\d+)", int)

class CpuFrequencyMacOs(MultiClassInfoGroup):
    def __init__(self, extended=False, anonymous=False):
        super(CpuFrequencyMacOs, self).__init__(extended=extended, anonymous=anonymous)
        self.name = "CpuFrequency"
        self.classlist = [CpuFrequencyMacOsCpu, CpuFrequencyMacOsBus]
        self.classargs = [{} for c in self.classlist]
        self.addc("TimerFreq", "sysctl", "-a", r"hw.tbfrequency: (\d+)", int)

class CpuFrequencyClass(InfoGroup):
    def __init__(self, ident, extended=False, anonymous=False):
        super(CpuFrequencyClass, self).__init__(
            name="Cpu{}".format(ident), anonymous=anonymous, extended=extended)
        self.ident = ident
        base = "/sys/devices/system/cpu/cpu{}/cpufreq".format(ident)
        if pexists(pjoin(base, "scaling_max_freq")):
            self.addf("MaxFreq", pjoin(base, "scaling_max_freq"), r"(\d+)", tohertz)
        if pexists(pjoin(base, "scaling_max_freq")):
            self.addf("MinFreq", pjoin(base, "scaling_min_freq"), r"(\d+)", tohertz)
        if pexists(pjoin(base, "scaling_governor")):
            self.addf("Governor", pjoin(base, "scaling_governor"), r"(.+)")
        if pexists(pjoin(base, "energy_performance_preference")):
            fname = pjoin(base, "energy_performance_preference")
            self.addf("EnergyPerfPreference", fname, r"(.+)")
        self.required(list(self.files.keys()))

class CpuFrequency(PathMatchInfoGroup):
    def __init__(self, extended=False, anonymous=False):
        super(CpuFrequency, self).__init__(extended=extended, anonymous=anonymous)
        self.name = "CpuFrequency"
        base = "/sys/devices/system/cpu/cpu0/cpufreq"
        if pexists(base):
            self.searchpath = "/sys/devices/system/cpu/cpu*"
            self.match = r".*/cpu(\d+)$"
            self.subclass = CpuFrequencyClass
            if pexists(pjoin(base, "scaling_driver")):
                self.addf("Driver", pjoin(base, "scaling_driver"), r"(.*)")
                self.required("Driver")
            if extended:
                if pexists(pjoin(base, "cpuinfo_transition_latency")):
                    fname = pjoin(base, "cpuinfo_transition_latency")
                    self.addf("TransitionLatency", fname, r"(\d+)", int)
                if pexists(pjoin(base, "cpuinfo_max_freq")):
                    self.addf("MaxAvailFreq", pjoin(base, "cpuinfo_max_freq"), r"(\d+)", tohertz)
                if pexists(pjoin(base, "cpuinfo_min_freq")):
                    self.addf("MinAvailFreq", pjoin(base, "cpuinfo_min_freq"), r"(\d+)", tohertz)
                if pexists(pjoin(base, "scaling_available_frequencies")):
                    fname = pjoin(base, "scaling_available_frequencies")
                    self.addf("AvailFrequencies", fname, r"(.*)", tohertzlist)
                if pexists(pjoin(base, "scaling_available_governors")):
                    fname = pjoin(base, "scaling_available_governors")
                    self.addf("AvailGovernors", fname, r"(.*)", tostrlist)
                if pexists(pjoin(base, "energy_performance_available_preferences")):
                    fname = pjoin(base, "energy_performance_available_preferences")
                    self.addf("AvailEnergyPerfPreferences", fname, r"(.*)", tostrlist)

################################################################################
# NUMA Topology
################################################################################
class NumaInfoMacOSClass(InfoGroup):
    def __init__(self, node, anonymous=False, extended=False):
        super(NumaInfoMacOSClass, self).__init__(
            name="NumaNode{}".format(node), anonymous=anonymous, extended=extended)
        self.node = node
        self.addc("MemTotal", "sysctl", "-a", r"hw.memsize: (\d+)", int)
        self.addc("MemFree", "sysctl", "-a", r"vm.page_free_count: (\d+)", MemInfoMacOS.pagescale)
        self.addc("CpuList", "sysctl", "-a", r"hw.cacheconfig: (\d+)", NumaInfoMacOSClass.cpulist)
    @staticmethod
    def cpulist(value):
        ncpu = process_cmd(("sysctl", "-n hw.ncpu", r"(\d+)", int))
        clist = []
        if isinstance(ncpu, int):
            for i in range(ncpu//int(value)):
                clist.append(list(range(i*ncpu, (i+1)*ncpu)))
        return clist

class NumaInfoMacOS(ListInfoGroup):
    def __init__(self, anonymous=False, extended=False):
        super(NumaInfoMacOS, self).__init__(name="NumaInfo", anonymous=anonymous, extended=extended)
        self.subclass = NumaInfoMacOSClass
        num_packs = process_cmd(("sysctl", "-n hw.packages", r"(\d+)", int))
        if num_packs is not None and num_packs > 0:
            self.userlist = list(range(num_packs))

class NumaInfoHugepagesClass(InfoGroup):
    def __init__(self, size, extended=False, anonymous=False, node=0):
        super(NumaInfoHugepagesClass, self).__init__(name="Hugepages-{}".format(size),
                                                     extended=extended,
                                                     anonymous=anonymous)
        self.size = size
        self.node = node
        base = "/sys/devices/system/node/node{}/hugepages/hugepages-{}".format(node, size)
        self.addf("Count", pjoin(base, "nr_hugepages"), r"(\d+)", int)
        self.addf("Free", pjoin(base, "free_hugepages"), r"(\d+)", int)
        self.required(["Count", "Free"])

class NumaInfoClass(PathMatchInfoGroup):
    def __init__(self, node, anonymous=False, extended=False):
        super(NumaInfoClass, self).__init__(anonymous=anonymous, extended=extended)
        self.node = node
        self.name = "NumaNode{}".format(node)
        base = "/sys/devices/system/node/node{}".format(node)
        meminfo = pjoin(base, "meminfo")
        prefix = "Node {}".format(node)
        regex = r"(\d+\s[kKMG][B])"
        self.addf("MemTotal", meminfo, r"{} MemTotal:\s+{}".format(prefix, regex), tobytes)
        self.addf("MemFree", meminfo, r"{} MemFree:\s+{}".format(prefix, regex), tobytes)
        self.addf("MemUsed", meminfo, r"{} MemUsed:\s+{}".format(prefix, regex), tobytes)
        self.addf("Distances", pjoin(base, "distance"), r"(.*)", tointlist)
        self.addf("CpuList", pjoin(base, "cpulist"), r"(.*)", tointlist)

        if extended:
            self.addf("Writeback", meminfo, r"{} Writeback:\s+{}".format(prefix, regex), tobytes)

        self.required("MemTotal", "MemFree", "CpuList")
        self.searchpath = "/sys/devices/system/node/node{}/hugepages/hugepages-*".format(node)
        self.match = r".*/hugepages-(\d+[kKMG][B])$"
        self.subclass = NumaInfoHugepagesClass
        self.subargs = {"node" : node}

class NumaInfo(PathMatchInfoGroup):
    def __init__(self, extended=False, anonymous=False):
        super(NumaInfo, self).__init__(name="NumaInfo", extended=extended, anonymous=anonymous)
        self.searchpath = "/sys/devices/system/node/node*"
        self.match = r".*/node(\d+)$"
        self.subclass = NumaInfoClass

################################################################################
# Cache Topology
################################################################################
class CacheTopologyMacOSClass(InfoGroup):
    def __init__(self, ident, extended=False, anonymous=False):
        super(CacheTopologyMacOSClass, self).__init__(
            name=ident.upper(), extended=extended, anonymous=anonymous)
        self.ident = ident
        self.addc("Size", "sysctl", "-n hw.{}cachesize".format(ident), r"(\d+)", int)
        self.const("Level", re.match(r"l(\d+)[id]*", ident).group(1))
        if re.match(r"l\d+([id]*)", ident).group(1) == 'i':
            self.const("Type", "Instruction")
        elif re.match(r"l\d+([id]*)", ident).group(1) == 'd':
            self.const("Type", "Data")
        else:
            self.const("Type", "Unified")
        self.const("CpuList", CacheTopologyMacOSClass.getcpulist(ident))
        if extended:
            self.addc("CoherencyLineSize", "sysctl", "-n hw.cachelinesize", r"(\d+)", int)
            key = "machdep.cpu.cache.{}_associativity".format(self.name)
            out = process_cmd(("sysctl", "-n {}".format(key), r"(\d+)", int))
            if isinstance(out, int):
                self.addc("Associativity", "sysctl", "-n {}".format(key), r"(\d+)", int)
    @staticmethod
    def getcpulist(arg):
        clist = []
        level = re.match(r"l(\d+)[id]*", arg).group(1)
        if level and int(level) > 0:
            ncpus = process_cmd(("sysctl", "-n hw.ncpu", r"(\d+)", int))
            cconfig = process_cmd(("sysctl", "-n hw.cacheconfig", r"([\d\s]+)", tointlist))
            if cconfig and ncpus:
                if len(cconfig) > int(level):
                    sharedbycount = int(cconfig[int(level)])
                    for i in range(ncpus//sharedbycount):
                        clist.append(list(range(i*sharedbycount, (i+1)*sharedbycount)))
        return clist



class CacheTopologyMacOS(ListInfoGroup):
    def __init__(self, extended=False, anonymous=False):
        super(CacheTopologyMacOS, self).__init__(anonymous=anonymous, extended=extended)
        self.name = "CacheTopology"
        self.userlist = ["l1i", "l1d", "l2", "l3"]
        self.subclass = CacheTopologyMacOSClass



class CacheTopologyClass(InfoGroup):
    def __init__(self, ident, extended=False, anonymous=False):
        super(CacheTopologyClass, self).__init__(
            name="L{}".format(ident), extended=extended, anonymous=anonymous)
        self.ident = ident
        base = "/sys/devices/system/cpu/cpu0/cache/index{}".format(ident)
        fparse = CacheTopologyClass.kBtoBytes
        if pexists(base):
            self.addf("Size", pjoin(base, "size"), r"(\d+)", fparse)
            self.addf("Level", pjoin(base, "level"), r"(\d+)", int)
            self.addf("Type", pjoin(base, "type"), r"(.+)")
            self.const("CpuList", CacheTopologyClass.getcpulist(ident))
            if extended:
                self.addf("Sets", pjoin(base, "number_of_sets"), r"(\d+)", int)
                self.addf("Associativity", pjoin(base, "ways_of_associativity"), r"(\d+)", int)
                self.addf("CoherencyLineSize", pjoin(base, "coherency_line_size"), r"(\d+)", fparse)
                phys_line_part = pjoin(base, "physical_line_partition")
                if pexists(phys_line_part):

                    self.addf("PhysicalLineSize", phys_line_part, r"(\d+)", fparse)
                alloc_policy = pjoin(base, "allocation_policy")
                if pexists(alloc_policy):
                    self.addf("AllocPolicy", alloc_policy, r"(.+)")
                write_policy = pjoin(base, "write_policy")
                if pexists(write_policy):
                    self.addf("WritePolicy", write_policy, r"(.+)", int)
        self.required(list(self.files.keys()))
        #"CpuList" : (pjoin(self.searchpath, "shared_cpu_list"), r"(.+)", tointlist),
    @staticmethod
    def getcpulist(arg):
        base = "/sys/devices/system/cpu/cpu*"
        cmat = re.compile(r".*/cpu(\d+)$")
        cpus = sorted([int(cmat.match(x).group(1)) for x in glob(base) if cmat.match(x)])
        cpulist = []
        slist = []
        cpath = "cache/index{}/shared_cpu_list".format(arg)
        for cpu in cpus:
            path = pjoin("/sys/devices/system/cpu/cpu{}".format(cpu), cpath)
            filefp = fopen(path)
            if filefp:
                data = filefp.read().decode(ENCODING).strip()
                clist = tointlist(data)
                if str(clist) not in slist:
                    cpulist.append(clist)
                    slist.append(str(clist))
                filefp.close()
        return cpulist
    @staticmethod
    def kBtoBytes(value):
        return tobytes("{} kB".format(value))
    def get(self, meta=True):
        d = super(CacheTopologyClass, self).get(meta=meta)
        if "Level" in d:
            self.name = "L{}".format(d["Level"])
            if "Type" in d:
                ctype = d["Type"]
                if ctype == "Data":
                    self.name += "D"
                elif ctype == "Instruction":
                    self.name += "I"
        return d

class CacheTopology(PathMatchInfoGroup):
    def __init__(self, extended=False, anonymous=False):
        super(CacheTopology, self).__init__(anonymous=anonymous, extended=extended)
        self.name = "CacheTopology"
        self.searchpath = "/sys/devices/system/cpu/cpu0/cache/index*"
        self.match = r".*/index(\d+)$"
        self.subclass = CacheTopologyClass

################################################################################
# Infos about the uptime of the system
################################################################################
class UptimeMacOs(InfoGroup):
    def __init__(self, extended=False, anonymous=False):
        super(UptimeMacOs, self).__init__(name="Uptime", extended=extended, anonymous=anonymous)
        timematch = re.compile(r"\d+:\d+.*\s+(\d+:\d+).*")
        self.addc("Uptime", "uptime", cmd_opts=None, match=r"(.*)", parse=UptimeMacOs.parsetime)
        self.addc("UptimeReadable", "uptime", None, None, UptimeMacOs.parsereadable)
        self.required("Uptime")
    @staticmethod
    def parsetime(string):
        timematch = re.compile(r"\d+:\d+.*\s+(\d+):(\d+).*")
        daymatch = re.compile(r"\d+:\d+\s+up (\d+) days.*")
        tm = timematch.match(string)
        if tm:
            days = 0
            dm = daymatch.match(string)
            if dm:
                days = dm.group(1)
            hours, minutes = tm.groups()
            uptime = int(days) * 86400 + int(hours) * 3600 + int(minutes) * 60
            return float(uptime)
        return None
    @staticmethod
    def parsereadable(string):
        uptime = UptimeMacOs.parsetime(string)
        if uptime is not None:
            return Uptime.totimedelta(uptime)
        return "Cannot parse uptime"


class Uptime(InfoGroup):
    def __init__(self, extended=False, anonymous=False):
        super(Uptime, self).__init__(name="Uptime", extended=extended, anonymous=anonymous)
        fname = "/proc/uptime"
        self.addf("Uptime", fname, r"([\d\.]+)\s+[\d\.]+", float)
        self.addf("UptimeReadable", fname, r"([\d\.]+)\s+[\d\.]+", Uptime.totimedelta)

        self.required("Uptime")
        if extended:
            self.addf("CpusIdle", fname, r"[\d\.]+\s+([\d\.]+)", float)
    @staticmethod
    def totimedelta(value):
        ivalue = int(float(value))
        msec = int((float(value) - ivalue)*1000)
        minutes = int(ivalue/60)
        hours = int(minutes/60)
        days = int(hours/24)
        weeks = int(days/7)
        seconds = ivalue % 60
        date = datetime.now() - timedelta(weeks=weeks,
                                          days=days,
                                          hours=hours,
                                          minutes=minutes,
                                          seconds=seconds,
                                          milliseconds=msec)
        return date.ctime()

################################################################################
# Infos about the load of the system
################################################################################
class LoadAvgMacOs(InfoGroup):
    def __init__(self, extended=False, anonymous=False):
        super(LoadAvgMacOs, self).__init__(name="LoadAvg", extended=extended, anonymous=anonymous)
        self.addc("LoadAvg1m", "uptime", None, r".*load averages:\s+([\d\.]+)", float)
        self.addc("LoadAvg5m", "uptime", None, r".*load averages:\s+[\d\.]+\s+([\d+\.]+)", float)
        self.addc("LoadAvg15m", "uptime", None, r".*load averages:\s+[\d\.]+\s+[\d+\.]+\s+([\d+\.]+)", float)


class LoadAvg(InfoGroup):
    def __init__(self, extended=False, anonymous=False):
        super(LoadAvg, self).__init__(name="LoadAvg", extended=extended, anonymous=anonymous)
        self.addf("LoadAvg1m", "/proc/loadavg", r"([\d\.]+)", float)
        self.addf("LoadAvg5m", "/proc/loadavg", r"[\d\.]+\s+([\d+\.]+)", float)
        self.addf("LoadAvg15m", "/proc/loadavg", r"[\d\.]+\s+[\d+\.]+\s+([\d+\.]+)", float)
        #self.required(["LoadAvg15m"])
        if extended:
            rpmatch = r"[\d+\.]+\s+[\d+\.]+\s+[\d+\.]+\s+(\d+)"
            self.addf("RunningProcesses", "/proc/loadavg", rpmatch, int)
            apmatch = r"[\d+\.]+\s+[\d+\.]+\s+[\d+\.]+\s+\d+/(\d+)"
            self.addf("AllProcesses", "/proc/loadavg", apmatch, int)


################################################################################
# Infos about the memory of the system
################################################################################
class MemInfoMacOS(InfoGroup):
    def __init__(self, extended=False, anonymous=False):
        super(MemInfoMacOS, self).__init__(name="MemInfo", extended=extended, anonymous=anonymous)
        self.addc("MemTotal", "sysctl", "-a", r"hw.memsize: (\d+)", int)
        self.addc("MemFree", "sysctl", "-a", r"vm.page_free_count: (\d+)", MemInfoMacOS.pagescale)
        self.addc("SwapTotal", "sysctl", "-a", r"vm.swapusage: total =\s+([\d\,M]+)", MemInfoMacOS.tobytes)
        self.addc("SwapFree", "sysctl", "-a", r"vm.swapusage:.*free =\s+([\d\,M]+)", MemInfoMacOS.tobytes)
        self.required(["MemFree", "MemTotal"])
    @staticmethod
    def pagescale(string):
        pagesize = process_cmd(("sysctl", "-n vm.pagesize", r"(\d+)", int))
        return int(string) * pagesize
    def tobytes(string):
        return int(float(string) * 1024**2)

class MemInfo(InfoGroup):
    def __init__(self, extended=False, anonymous=False):
        super(MemInfo, self).__init__(name="MemInfo", extended=extended, anonymous=anonymous)
        fname = "/proc/meminfo"
        self.addf("MemTotal", fname, r"MemTotal:\s+(\d+\s[kKMG][B])", tobytes)
        self.addf("MemAvailable", fname, r"MemAvailable:\s+(\d+\s[kKMG][B])", tobytes)
        self.addf("MemFree", fname, r"MemFree:\s+(\d+\s[kKMG][B])", tobytes)
        self.addf("SwapTotal", fname, r"SwapTotal:\s+(\d+\s[kKMG][B])", tobytes)
        self.addf("SwapFree", fname, r"SwapFree:\s+(\d+\s[kKMG][B])", tobytes)
        if extended:
            self.addf("Buffers", fname, r"Buffers:\s+(\d+\s[kKMG][B])", tobytes)
            self.addf("Cached", fname, r"Cached:\s+(\d+\s[kKMG][B])", tobytes)
        self.required(["MemFree", "MemTotal"])

################################################################################
# Infos about the kernel
################################################################################
class KernelSchedInfo(InfoGroup):
    def __init__(self, extended=False, anonymous=False):
        super(KernelSchedInfo, self).__init__(name="KernelSchedInfo",
                                              extended=extended,
                                              anonymous=anonymous)
        base = "/proc/sys/kernel"
        self.addf("RealtimeBandwidthReservationUs", pjoin(base, "sched_rt_runtime_us"), parse=int)
        self.addf("TargetedPreemptionLatencyNs", pjoin(base, "sched_latency_ns"), parse=int)
        name = "MinimalPreemptionGranularityNs"
        self.addf(name, pjoin(base, "sched_min_granularity_ns"), parse=int)
        self.addf("WakeupLatencyNs", pjoin(base, "sched_wakeup_granularity_ns"), parse=int)
        self.addf("RuntimePoolTransferUs", pjoin(base, "sched_cfs_bandwidth_slice_us"), parse=int)
        self.addf("ChildRunsFirst", pjoin(base, "sched_child_runs_first"), parse=tobool)
        self.addf("CacheHotTimeNs", pjoin(base, "sched_migration_cost_ns"), parse=int)

class KernelRcuInfo(InfoGroup):
    def __init__(self, command, extended=False, anonymous=False):
        self.command = command
        super(KernelRcuInfo, self).__init__(name=command,
                                            extended=extended,
                                            anonymous=anonymous)
        cmd_opts = "-c -p $(pgrep {})".format(command)
        regex = r".*current affinity list: (.*)"
        # see https://pyperf.readthedocs.io/en/latest/system.html#more-options
        self.addc("Affinity", "taskset", cmd_opts, regex, tointlist)

class KernelInfo(ListInfoGroup):
    def __init__(self, extended=False, anonymous=False):
        super(KernelInfo, self).__init__(name="KernelInfo",
                                         extended=extended,
                                         anonymous=anonymous)
        self.addf("Version", "/proc/sys/kernel/osrelease")
        self.addf("CmdLine", "/proc/cmdline")
        # see https://pyperf.readthedocs.io/en/latest/system.html#checks
        self.addf("ASLR", "/proc/sys/kernel/randomize_va_space", parse=int)
        self.addf("ThreadsMax", "/proc/sys/kernel/threads-max", parse=int)
        self.addf("NMIWatchdog", "/proc/sys/kernel/nmi_watchdog", parse=tobool)
        self.addf("Watchdog", "/proc/sys/kernel/watchdog", parse=tobool)
        self.addf("HungTaskCheckCount", "/proc/sys/kernel/hung_task_check_count", parse=int)
        if pexists("/proc/sys/kernel/softlockup_thresh"):
            self.addf("SoftwareWatchdog", "/proc/sys/kernel/softlockup_thresh", parse=int)
        self.addf("VMstatPolling", "/proc/sys/vm/stat_interval", parse=int)
        self.addf("Swappiness", "/proc/sys/vm/swappiness", parse=int)
        self.addf("MinFreeBytes", "/proc/sys/vm/min_free_kbytes", parse=lambda x: int(x)*1024)
        self.addf("WatermarkScaleFactor", "/proc/sys/vm/watermark_scale_factor", parse=int)
        self.addf("VFSCachePressure", "/proc/sys/vm/vfs_cache_pressure", parse=int)
        self.required("Version", "CmdLine", "NMIWatchdog", "Watchdog")

        cls = KernelSchedInfo(extended=extended,
                              anonymous=anonymous)
        self._instances.append(cls)
        self.userlist = ["rcu_sched", "rcu_bh", "rcu_tasks_kthre"]
        self.subclass = KernelRcuInfo

################################################################################
# Infos about CGroups
################################################################################
class CgroupInfo(InfoGroup):
    def __init__(self, extended=False, anonymous=False):
        super(CgroupInfo, self).__init__(name="Cgroups", extended=extended, anonymous=anonymous)
        csetmat = re.compile(r"\d+\:cpuset\:([/\w\d\-\._]*)")
        cset = process_file(("/proc/self/cgroup", csetmat))
        if cset is not None:
            base = pjoin("/sys/fs/cgroup/cpuset", cset.strip("/"))
            self.addf("CPUs", pjoin(base, "cpuset.cpus"), r"(.+)", tointlist)
            self.addf("Mems", pjoin(base, "cpuset.mems"), r"(.+)", tointlist)
            self.required("CPUs", "Mems")
            if extended:
                names = ["CPUs.effective", "Mems.effective"]
                files = ["cpuset.effective_cpus", "cpuset.effective_mems"]
                for key, fname in zip(names, files):
                    self.addf(key, pjoin(base, fname), r"(.+)", tointlist)
                    self.required(key)

################################################################################
# Infos about the writeback workqueue
################################################################################
class WritebackWorkqueue(InfoGroup):
    def __init__(self, extended=False, anonymous=False):
        super(WritebackWorkqueue, self).__init__(name="WritebackWorkqueue",
                                                 extended=extended,
                                                 anonymous=anonymous)
        base = "/sys/bus/workqueue/devices/writeback"
        self.addf("CPUmask", pjoin(base, "cpumask"), r"([0-9a-fA-F]+)", masktolist)
        self.addf("MaxActive", pjoin(base, "max_active"), r"(\d+)", int)
        self.addf("NUMA", pjoin(base, "numa"), r"(\d+)", int)
        self.required(["CPUmask", "MaxActive", "NUMA"])

################################################################################
# Infos about the writeback behavior
################################################################################
class WritebackInfo(InfoGroup):
    def __init__(self, extended=False, anonymous=False):
        super(WritebackInfo, self).__init__(name="WritebackInfo",
                                            extended=extended,
                                            anonymous=anonymous)
        base = "/proc/sys/vm"
        self.addf("DirtyRatio", pjoin(base, "dirty_ratio"), r"(\d+)", int)
        self.addf("DirtyBackgroundRatio", pjoin(base, "dirty_background_ratio"), r"(\d+)", int)
        self.addf("DirtyBytes", pjoin(base, "dirty_bytes"), r"(\d+)", int)
        self.addf("DirtyBackgroundBytes", pjoin(base, "dirty_background_bytes"), r"(\d+)", int)
        self.addf("DirtyExpireCentisecs", pjoin(base, "dirty_expire_centisecs"), r"(\d+)", int)
        self.required(["DirtyRatio",
                       "DirtyBytes",
                       "DirtyBackgroundRatio",
                       "DirtyBackgroundBytes"])

################################################################################
# Infos about transparent hugepages
################################################################################
class TransparentHugepagesDaemon(InfoGroup):
    def __init__(self, extended=False, anonymous=False):
        super(TransparentHugepagesDaemon, self).__init__(name="TransparentHugepagesDaemon",
                                                         extended=extended,
                                                         anonymous=anonymous)
        base = "/sys/kernel/mm/transparent_hugepage/khugepaged"
        self.addf("Defrag", pjoin(base, "defrag"), r"(\d+)", int)
        self.addf("PagesToScan", pjoin(base, "pages_to_scan"), r"(\d+)", int)
        self.addf("ScanSleepMillisecs", pjoin(base, "scan_sleep_millisecs"), r"(\d+)", int)
        self.addf("AllocSleepMillisecs", pjoin(base, "alloc_sleep_millisecs"), r"(\d+)", int)
        self.required(["Defrag", "PagesToScan", "ScanSleepMillisecs", "AllocSleepMillisecs"])

class TransparentHugepages(InfoGroup):
    def __init__(self, extended=False, anonymous=False):
        super(TransparentHugepages, self).__init__(name="TransparentHugepages",
                                                   extended=extended,
                                                   anonymous=anonymous)
        base = "/sys/kernel/mm/transparent_hugepage"
        self.addf("State", pjoin(base, "enabled"), r".*\[(.*)\].*")
        self.addf("Defrag", pjoin(base, "defrag"), r".*\[(.*)\].*")
        self.addf("ShmemEnabled", pjoin(base, "shmem_enabled"), r".*\[(.*)\].*")
        self.addf("UseZeroPage", pjoin(base, "use_zero_page"), r"(\d+)", tobool)
        self.required(["State", "UseZeroPage", "Defrag", "ShmemEnabled"])
        self._instances = [TransparentHugepagesDaemon(extended, anonymous)]


################################################################################
# Infos about powercapping
#################################################################################
class PowercapInfoConstraintClass(InfoGroup):
    '''Class to read information about one powercap constraint'''
    def __init__(self, ident, extended=False, anonymous=False, package=0, domain=-1):
        super(PowercapInfoConstraintClass, self).__init__(name="Constraint{}".format(ident),
                                                          extended=extended,
                                                          anonymous=anonymous)
        self.ident = ident
        self.package = package
        self.domain = domain
        base = "/sys/devices/virtual/powercap/intel-rapl/intel-rapl:{}".format(package)
        fptr = fopen(pjoin(base, "constraint_{}_name".format(ident)))
        if fptr:
            self.name = totitle(fptr.read().decode(ENCODING).strip())
            fptr.close()
        if domain >= 0:
            base = pjoin(base, "intel-rapl:{}:{}".format(package, domain))
        names = ["PowerLimitUw",
                 "TimeWindowUs"]
        files = ["constraint_{}_power_limit_uw".format(ident),
                 "constraint_{}_time_window_us".format(ident)]
        for key, fname in zip(names, files):
            self.addf(key, pjoin(base, fname), r"(.+)", int)
        self.required(names)

class PowercapInfoClass(PathMatchInfoGroup):
    '''Class to spawn subclasses for each contraint in a powercap domain'''
    def __init__(self, ident, extended=False, anonymous=False, package=0):
        super(PowercapInfoClass, self).__init__(extended=extended, anonymous=anonymous)
        self.ident = ident
        self.package = package
        base = "/sys/devices/virtual/powercap/intel-rapl"
        base = pjoin(base, "intel-rapl:{}/intel-rapl:{}:{}".format(package, package, ident))
        fptr = fopen(pjoin(base, "name".format(ident)))
        if fptr:
            self.name = totitle(fptr.read().decode(ENCODING).strip())
            fptr.close()
        self.addf("Enabled", pjoin(base, "enabled"), r"(\d+)", tobool)
        self.searchpath = pjoin(base, "constraint_*_name")
        self.match = r".*/constraint_(\d+)_name"
        self.subclass = PowercapInfoConstraintClass
        self.subargs = {"package" : package, "domain" : ident}

class PowercapInfoPackageClass(PathMatchInfoGroup):
    '''Class to spawn subclasses for powercap package domain
    (/sys/devices/virtual/powercap/intel-rapl/intel-rapl:*)
    '''
    def __init__(self, ident, extended=False, anonymous=False):
        base = "/sys/devices/virtual/powercap/intel-rapl/intel-rapl:{}".format(ident)
        super(PowercapInfoPackageClass, self).__init__(name="Package",
                                                       extended=extended,
                                                       anonymous=anonymous,
                                                       searchpath=pjoin(base, "constraint_*_name"),
                                                       match=r".*/constraint_(\d+)_name",
                                                       subclass=PowercapInfoConstraintClass,
                                                       subargs={"package" : ident})
        self.ident = ident
        self.addf("Enabled", pjoin(base, "enabled"), r"(\d+)", tobool)

class PowercapInfoPackage(PathMatchInfoGroup):
    '''Class to spawn subclasses for one powercap device/package
    (/sys/devices/virtual/powercap/intel-rapl/intel-rapl:<package>*:*)
    '''
    def __init__(self, package, extended=False, anonymous=False):
        base = "/sys/devices/virtual/powercap/intel-rapl/intel-rapl:{}".format(package)
        super(PowercapInfoPackage, self).__init__(extended=extended,
                                                  anonymous=anonymous,
                                                  subargs={"package" : package},
                                                  match=r".*/intel-rapl\:\d+:(\d+)",
                                                  subclass=PowercapInfoClass)
        self.package = package
        fptr = fopen(pjoin(base, "name"))
        if fptr:
            self.name = totitle(fptr.read().decode(ENCODING).strip())
            fptr.close()
        else:
            self.name = "PowercapInfoPackage{}".format(package)
        self.searchpath = pjoin(base, "intel-rapl:{}:*".format(package))
        self.package = package

    def generate(self):
        super(PowercapInfoPackage, self).generate()
        cls = PowercapInfoPackageClass(self.package, extended=self.extended)
        cls.generate()
        self._instances.append(cls)


class PowercapInfo(PathMatchInfoGroup):
    '''Class to spawn subclasses for all powercap devices
    X86 path: /sys/devices/virtual/powercap
    POWER path: /sys/firmware/opal/powercap/system-powercap
    '''
    def __init__(self, extended=False, anonymous=False):
        super(PowercapInfo, self).__init__(name="PowercapInfo",
                                           extended=extended,
                                           anonymous=anonymous)
        if platform.machine() in ["x86_64", "i386"]:
            self.subclass = PowercapInfoPackage
            self.searchpath = "/sys/devices/virtual/powercap/intel-rapl/intel-rapl:*"
            self.match = r".*/intel-rapl\:(\d+)"
        else:
            base = "/sys/firmware/opal/powercap/system-powercap"
            if pexists(base):
                self.addf("PowerLimit", pjoin(base, "powercap-current"), r"(\d+)", int)
                if extended:
                    self.addf("PowerLimitMax", pjoin(base, "powercap-max"), r"(\d+)", int)
                    self.addf("PowerLimitMin", pjoin(base, "powercap-min"), r"(\d+)", int)
            base = "/sys/firmware/opal/psr"
            if pexists(base):
                for i, fname in enumerate(glob(pjoin(base, "cpu_to_gpu_*"))):
                    key = "CpuToGpu{}".format(i)
                    self.addf(key, fname, r"(\d+)", int)


################################################################################
# Infos about hugepages
################################################################################
class HugepagesClass(InfoGroup):
    '''Class to read information about one size of hugepages'''
    def __init__(self, size, extended=False, anonymous=False):
        name = "Hugepages-{}".format(size)
        super(HugepagesClass, self).__init__(name=name, extended=extended, anonymous=anonymous)
        self.size = size
        base = "/sys/kernel/mm/hugepages/hugepages-{}".format(size)
        self.addf("Count", pjoin(base, "nr_hugepages"), r"(\d+)", int)
        self.addf("Free", pjoin(base, "free_hugepages"), r"(\d+)", int)
        self.addf("Reserved", pjoin(base, "resv_hugepages"), r"(\d+)", int)

class Hugepages(PathMatchInfoGroup):
    '''Class to spawn subclasses for all hugepages sizes (/sys/kernel/mm/hugepages/hugepages-*)'''
    def __init__(self, extended=False, anonymous=False):
        super(Hugepages, self).__init__(extended=extended, anonymous=anonymous)
        self.name = "Hugepages"
        self.searchpath = "/sys/kernel/mm/hugepages/hugepages-*"
        self.match = r".*/hugepages-(\d+[kKMG][B])"
        self.subclass = HugepagesClass

################################################################################
# Infos about compilers (C, C++ and Fortran)
################################################################################
class CompilerInfoClass(InfoGroup):
    '''Class to read version and path of a given executable'''
    def __init__(self, executable, extended=False, anonymous=False):
        super(CompilerInfoClass, self).__init__(extended=extended, anonymous=anonymous)
        self.executable = executable
        self.name = executable
        self.addc("Version", executable, "--version", r"(\d+\.\d+\.\d+)")
        abscmd = which(executable)
        if abscmd and len(abscmd) > 0:
            self.const("Path", abscmd)
        self.required("Version")


class CCompilerInfo(ListInfoGroup):
    '''Class to spawn subclasses for various C compilers'''
    def __init__(self, extended=False, anonymous=False):
        super(CCompilerInfo, self).__init__(name="C",
                                            extended=extended,
                                            subclass=CompilerInfoClass,
                                            anonymous=anonymous)

        self.compilerlist = ["gcc", "icc", "clang", "pgcc", "xlc", "xlC", "armclang", "fcc", "fccpx"]
        self.subclass = CompilerInfoClass
        if "CC" in os.environ:
            comp = os.environ["CC"]
            if comp not in self.compilerlist:
                self.compilerlist.append(comp)
        self.userlist = [c for c in self.compilerlist if which(c)]


class CPlusCompilerInfo(ListInfoGroup):
    '''Class to spawn subclasses for various C++ compilers'''
    def __init__(self, extended=False, anonymous=False):
        super(CPlusCompilerInfo, self).__init__(name="C++",
                                                extended=extended,
                                                subclass=CompilerInfoClass,
                                                anonymous=anonymous)

        self.compilerlist = ["g++", "icpc", "clang++", "pg++", "xlc++", "armclang++", "FCC", "FCCpx"]
        self.subclass = CompilerInfoClass
        if "CXX" in os.environ:
            comp = os.environ["CXX"]
            if comp not in self.compilerlist:
                self.compilerlist.append(comp)
        self.userlist = [c for c in self.compilerlist if which(c)]


class FortranCompilerInfo(ListInfoGroup):
    '''Class to spawn subclasses for various Fortran compilers'''
    def __init__(self, extended=False, anonymous=False):
        super(FortranCompilerInfo, self).__init__(name="Fortran",
                                                  extended=extended,
                                                  subclass=CompilerInfoClass,
                                                  anonymous=anonymous)

        self.compilerlist = ["gfortran", "ifort", "flang", "pgf90",
                             "xlf", "xlf90", "xlf95", "xlf2003", "xlf2008",
                             "armflang", "frt", "frtpx"]
        if "FC" in os.environ:
            comp = os.environ["FC"]
            if comp not in self.compilerlist:
                self.compilerlist.append(comp)
        self.userlist = [c for c in self.compilerlist if which(c)]

class AcceleratorCompilerInfo(ListInfoGroup):
    '''Class to spawn subclasses for various compilers used with accelerators'''
    def __init__(self, extended=False, anonymous=False):
        super(AcceleratorCompilerInfo, self).__init__(name="Accelerator",
                                                      extended=extended,
                                                      subclass=CompilerInfoClass,
                                                      anonymous=anonymous)
        self.compilerlist = ["nvcc", "hipcc", "icx", "icpx", "dpcpp",
                             "clocl", "nfort", "ncc", "nc++", "rocm-clang-ocl"]
        self.userlist = [c for c in self.compilerlist if which(c)]

class CompilerInfo(MultiClassInfoGroup):
    '''Class to spawn subclasses for various compilers'''
    def __init__(self, extended=False, anonymous=False):
        clist = [CCompilerInfo, CPlusCompilerInfo, FortranCompilerInfo, AcceleratorCompilerInfo]
        cargs = [{} for i in range(len(clist))]
        super(CompilerInfo, self).__init__(name="CompilerInfo",
                                           extended=extended,
                                           anonymous=anonymous,
                                           classlist=clist,
                                           classargs=cargs)

################################################################################
# Infos about Python interpreters
################################################################################
class PythonInfoClass(InfoGroup):
    '''Class to read information about a Python executable'''
    def __init__(self, executable, extended=False, anonymous=False):
        super(PythonInfoClass, self).__init__(
            name=executable, extended=extended, anonymous=anonymous)
        self.executable = executable
        abspath = which(executable)
        if abspath and len(abspath) > 0:
            self.addc("Version", abspath, "--version 2>&1", r"(\d+\.\d+\.\d+)")
            self.const("Path", abspath)
        self.required("Version")

class PythonInfo(ListInfoGroup):
    '''Class to spawn subclasses for various Python commands'''
    def __init__(self, extended=False, anonymous=False):
        self.interpreters = ["python2", "python3", "python"]
        super(PythonInfo, self).__init__(name="PythonInfo",
                                         extended=extended,
                                         anonymous=anonymous,
                                         subclass=PythonInfoClass,
                                         userlist=[i for i in self.interpreters if which(i)])

################################################################################
# Infos about MPI libraries
################################################################################
class MpiInfoClass(InfoGroup):
    '''Class to read information about an MPI or job scheduler executable'''
    def __init__(self, executable, extended=False, anonymous=False):
        super(MpiInfoClass, self).__init__(name=executable, extended=extended, anonymous=anonymous)
        self.executable = executable
        self.addc("Version", executable, "--version", r"(.+)", MpiInfoClass.mpiversion)
        self.addc("Implementor", executable, "--version", r"(.+)", MpiInfoClass.mpivendor)
        abscmd = which(executable)
        if abscmd and len(abscmd) > 0:
            self.const("Path", abscmd)
        self.required(["Version", "Implementor"])

    @staticmethod
    def mpivendor(value):
        if "Open MPI" in value or "OpenRTE" in value:
            return "OpenMPI"
        elif "Intel" in value and "MPI" in value:
            return "IntelMPI"
        elif "slurm" in value.lower():
            return "Slurm"
        elif "fujitsu" in value.lower():
            return "Fujitsu"
        return "Unknown"

    @staticmethod
    def mpiversion(value):
        for line in value.split("\n"):
            mat = re.search(r"(\d+\.\d+\.\d+)", line)
            if mat:
                return mat.group(1)
            mat = re.search(r"Version (\d+) Update (\d+) Build (\d+) \(id: (\d+)\)", line)
            if mat:
                return "{}.{}".format(mat.group(1), mat.group(2))

class MpiInfo(ListInfoGroup):
    '''Class to spawn subclasses for various MPI/job scheduler commands'''
    def __init__(self, extended=False, anonymous=False):
        super(MpiInfo, self).__init__(name="MpiInfo", extended=extended)
        self.mpilist = ["mpiexec", "mpiexec.hydra", "mpirun", "srun", "aprun"]
        self.subclass = MpiInfoClass
        self.userlist = [m for m in self.mpilist if which(m)]
        if extended:
            ompi = which("ompi_info")
            if ompi and len(ompi) > 0 and extended:
                ompi_args = "--parseable --params all all --level 9"
                self.addc("OpenMpiParams", ompi, ompi_args, parse=MpiInfo.openmpiparams)
            impi = which("impi_info")
            if impi and len(impi) > 0 and extended:
                self.addc("IntelMpiParams", impi, "| grep I_MPI", parse=MpiInfo.intelmpiparams)
    @staticmethod
    def openmpiparams(value):
        outdict = {}
        for line in value.split("\n"):
            if not line.strip(): continue
            if ":help:" in line or ":type:" in line: continue
            llist = re.split(r":", line)
            outdict[":".join(llist[:-1])] = llist[-1]
        return outdict
    @staticmethod
    def intelmpiparams(value):
        outdict = {}
        for line in value.split("\n"):
            if "I_MPI" not in line: continue
            if not line.strip(): continue
            llist = [x.strip() for x in line.split("|")]
            outdict[llist[1]] = llist[2]
        return outdict

################################################################################
# Infos about environ variables
################################################################################
class ShellEnvironment(InfoGroup):
    '''Class to read the shell environment (os.environ)'''
    def __init__(self, extended=False, anonymous=False):
        super(ShellEnvironment, self).__init__(extended=extended, anonymous=anonymous)
        self.name = "ShellEnvironment"
        for k,v in os.environ.items():
            value = v
            if self.anonymous:
                value = ShellEnvironment.anonymous_shell_var(k, v)
            self.const(k, value)

    def update(self):
        super(ShellEnvironment, self).update()
        outdict = {}
        for k,v in os.environ.items():
            value = v
            if self.anonymous:
                value = ShellEnvironment.anonymous_shell_var(k, v)
            self._data[k] = value

    @staticmethod
    def anonymous_shell_var(key, value):
        out = value
        ipregex = re.compile(r"\d{1,3}\.\d{1,3}\.\d{1,3}\.\d{1,3}")
        for ipaddr in ipregex.findall(value):
            out = out.replace(ipaddr, "XXX.XXX.XXX.XXX")
        out = out.replace(getuser(), "anonuser")
        for i, group in enumerate(os.getgroups()):
            gname = getgrgid(group)
            out = out.replace(gname.gr_name, "group{}".format(i))
        return out

################################################################################
# Infos about CPU prefetchers (LIKWID only)
################################################################################
class PrefetcherInfoClass(InfoGroup):
    '''Class to read prefetcher settings for one HW thread (uses the likwid-features command)'''
    def __init__(self, ident, extended=False, anonymous=False, likwid_base=None):
        super(PrefetcherInfoClass, self).__init__(
            name="Cpu{}".format(ident), extended=extended, anonymous=anonymous)
        self.ident = ident
        self.likwid_base = likwid_base
        names = ["HW_PREFETCHER", "CL_PREFETCHER", "DCU_PREFETCHER", "IP_PREFETCHER"]
        cmd_opts = "-c {} -l".format(ident)
        cmd = "likwid-features"
        abscmd = cmd
        if likwid_base and os.path.isdir(likwid_base):
            abscmd = pjoin(likwid_base, cmd)
        if not pexists(abscmd):
            abscmd = which(cmd)

        if abscmd:
            for name in names:
                self.addc(name, abscmd, cmd_opts, r"{}\s+(\w+)".format(name), tobool)
        self.required(names)

class PrefetcherInfo(PathMatchInfoGroup):
    '''Class to spawn subclasses for all HW threads returned by likwid-features'''
    def __init__(self, extended=False, anonymous=False, likwid_base=None):
        super(PrefetcherInfo, self).__init__(name="PrefetcherInfo",
                                             extended=extended,
                                             anonymous=anonymous)
        self.likwid_base = likwid_base
        cmd = "likwid-features"
        abscmd = cmd
        if likwid_base and os.path.isdir(likwid_base):
            abscmd = pjoin(likwid_base, cmd)
        if not pexists(abscmd):
            abscmd = which(cmd)

        if abscmd:
            for r in [r"Feature\s+HWThread\s(\d+)", r"Feature\s+CPU\s(\d+)"]:
                data = process_cmd((abscmd, "-l -c 0", r, str))
                intdata = -1
                try:
                    intdata = int(data)
                    if intdata == 0:
                        self.searchpath = "/sys/devices/system/cpu/cpu*"
                        self.match = r".*/cpu(\d+)$"
                        self.subclass = PrefetcherInfoClass
                        self.subargs = {"likwid_base" : likwid_base}
                        break
                except:
                    pass
                

################################################################################
# Infos about the turbo frequencies (LIKWID only)
################################################################################
class TurboInfo(InfoGroup):
    '''Class to read information about CPU/Uncore frequencies and perf-energy-bias
    (uses the likwid-powermeter command)
    '''
    def __init__(self, extended=False, anonymous=False, likwid_base=None):
        super(TurboInfo, self).__init__(name="TurboInfo", extended=extended, anonymous=anonymous)
        self.likwid_base = likwid_base
        cmd = "likwid-powermeter"
        cmd_opts = "-i 2>&1"
        error_matches = [r".*Cannot gather values.*",
                         r".*Cannot get access.*",
                         r".*Query Turbo Mode only supported.*",
                         r"^Failed.*",
                         r"^ERROR .*"]
        names = ["BaseClock", "MinClock", "MinUncoreClock", "MaxUncoreClock"]
        matches = [r"Base clock:\s+([\d\.]+ MHz)",
                   r"Minimal clock:\s+([\d\.]+ MHz)",
                   r"Minimal Uncore frequency:\s+([\d\.]+ MHz)",
                   r"Maximal Uncore frequency:\s+([\d\.]+ MHz)",
                  ]
        if likwid_base and len(likwid_base) > 0 and os.path.isdir(likwid_base):
            tmpcmd = pjoin(likwid_base, cmd)
            if pexists(tmpcmd):
                abscmd = tmpcmd
        else:
            abscmd = which(cmd)
        if abscmd:
            data = process_cmd((abscmd, cmd_opts, matches[0]))
            if len(data) > 0:
                err = False
                for l in data.split("\n"):
                    for regex in error_matches:
                        if re.match(regex, data):
                            err = True
                            break
                if not err:
                    for name, regex in zip(names, matches):
                        self.addc(name, abscmd, cmd_opts, regex, tohertz)
                        self.required(name)
                    regex = r"^Performance energy bias:\s+(\d+)"
                    self.addc("PerfEnergyBias", abscmd, cmd_opts, regex, int)
                    self.required("PerfEnergyBias")
                    freqfunc = TurboInfo.getactivecores
                    self.addc("TurboFrequencies", abscmd, cmd_opts, None, freqfunc)
    @staticmethod
    def getactivecores(indata):
        freqs = []
        for line in re.split(r"\n", indata):
            mat = re.match(r"C(\d+)\s+([\d\.]+ MHz)", line)
            if mat:
                freqs.append(tohertz(mat.group(2)))
        return freqs

################################################################################
# Infos about the clock sources provided by the kernel
################################################################################
class ClocksourceInfoClass(InfoGroup):
    '''Class to read information for one clocksource device'''
    def __init__(self, ident, extended=False, anonymous=False):
        super(ClocksourceInfoClass, self).__init__(anonymous=anonymous, extended=extended)
        self.ident = ident
        self.name = "Clocksource{}".format(ident)
        base = "/sys/devices/system/clocksource/clocksource{}".format(ident)
        self.addf("Current", pjoin(base, "current_clocksource"), r"(\s+)", str)
        if extended:
            self.addf("Available", pjoin(base, "available_clocksource"), r"(.+)", tostrlist)
        self.required("Current")

class ClocksourceInfo(PathMatchInfoGroup):
    '''Class to spawn subclasses for all clocksourse devices
    /sys/devices/system/clocksource/clocksource*
    '''
    def __init__(self, extended=False, anonymous=False):
        super(ClocksourceInfo, self).__init__(anonymous=anonymous, extended=extended)
        self.name = "ClocksourceInfo"
        self.searchpath = "/sys/devices/system/clocksource/clocksource*"
        self.match = r".*/clocksource(\d+)$"
        self.subclass = ClocksourceInfoClass

################################################################################
# Infos about the executable (if given on cmdline)
################################################################################
class ExecutableInfoExec(InfoGroup):
    '''Class to read basic information of given executable'''
    def __init__(self, extended=False, anonymous=False, executable=None):
        super(ExecutableInfoExec, self).__init__(
            name="ExecutableInfo", anonymous=anonymous, extended=extended)
        self.executable = executable

        if executable is not None:
            abscmd = which(self.executable)
            self.const("Name", str(self.executable))
            self.required("Name")
            if abscmd and len(abscmd) > 0:
                self.const("Abspath", abscmd)
                self.const("Size", psize(abscmd))
                self.required("Size")
                if which("readelf"):
                    comp_regex = r"\s*\[\s*\d+\]\s+(.+)"
                    self.addc("CompiledWith", "readelf", "-p .comment {}".format(abscmd), comp_regex)
                    flags_regex = r"^\s*\<c\>\s+DW_AT_producer\s+:\s+\(.*\):\s*(.*)$"
                    self.addc("CompilerFlags", "readelf", "-wi {}".format(abscmd), flags_regex)
                if extended:
                    self.const("MD5sum", ExecutableInfoExec.getmd5sum(abscmd))
                    self.required("MD5sum")
            self.required(["Name", "Size"])

    @staticmethod
    def getmd5sum(filename):
        hash_md5 = hashlib.md5()
        with open(filename, "rb") as md5fp:
            for chunk in iter(lambda: md5fp.read(4096), b""):
                hash_md5.update(chunk)
        return hash_md5.hexdigest()

    @staticmethod
    def getcompiledwith(value):
        for line in re.split(r"\n", value):
            if "CC" in line:
                return line
        return "Not detectable"


class ExecutableInfo(MultiClassInfoGroup):
    '''Class to spawn subclasses for analyzing a given executable'''
    def __init__(self, executable, extended=False, anonymous=False):
        super(ExecutableInfo, self).__init__(
            name="ExecutableInfo", extended=extended, anonymous=anonymous)
        self.executable = executable
        absexe = executable
        if executable is not None and not os.access(absexe, os.X_OK):
            absexe = which(executable)
        if absexe is not None:
            self.executable = absexe
            ldd = which("ldd")
            objd = which("objdump")
            self.classlist = [ExecutableInfoExec]
            clsargs = {"executable" : self.executable}
            self.classargs = [clsargs for i in range(len(self.classlist))]
            if self.executable is not None:
                if ldd is not None:
                    self.addc("LinkedLibraries", ldd, absexe, r"(.*)", ExecutableInfo.parseLdd)
                if objd is not None:
                    parser = ExecutableInfo.parseNeededLibs
                    self.addc("NeededLibraries", objd, "-p {}".format(absexe), parse=parser)
    @staticmethod
    def parseLdd(lddinput):
        libdict = {}
        if lddinput:
            libregex = re.compile(r"\s*([^\s]+)\s+.*")
            pathregex = re.compile(r"\s*[^\s]+\s+=>\s+([^\s(]+).*")
            for line in lddinput.split("\n"):
                libmat = libregex.search(line)
                if libmat:
                    lib = libmat.group(1)
                    pathmat = pathregex.search(line)
                    if pathmat:
                        libdict.update({lib : pathmat.group(1)})
                    elif pexists(lib):
                        libdict.update({lib : lib})
                    else:
                        libdict.update({lib : None})
        return libdict
    @staticmethod
    def parseNeededLibs(data):
        libs = []
        for line in data.split("\n"):
            m = re.match(r"^\s+NEEDED\s+(.*)$", line)
            if m:
                libs.append(m.group(1))
        return libs

################################################################################
# Infos about the temperature using coretemp
################################################################################
class CoretempInfoHwmonClassX86(InfoGroup):
    '''Class to read information for one X86 coretemps sensor inside one hwmon entry and device'''
    def __init__(self, sensor, extended=False, anonymous=False, socket=0, hwmon=0):
        base = "/sys/devices/platform/coretemp.{}/hwmon/hwmon{}/".format(socket, hwmon)
        super(CoretempInfoHwmonClassX86, self).__init__(
            name=process_file((pjoin(base, "temp{}_label".format(sensor)),)),
            extended=extended,
            anonymous=anonymous)
        self.sensor = sensor
        self.socket = socket
        self.hwmon = hwmon
        self.addf("Input", pjoin(base, "temp{}_input".format(sensor)), r"(\d+)", int)
        self.required("Input")
        if extended:
            self.addf("Critical", pjoin(base, "temp{}_crit".format(sensor)), r"(\d+)", int)
            self.addf("Alarm", pjoin(base, "temp{}_crit_alarm".format(sensor)), r"(\d+)", int)
            self.addf("Max", pjoin(base, "temp{}_max".format(sensor)), r"(\d+)", int)

class CoretempInfoHwmonX86(PathMatchInfoGroup):
    '''Class to spawn subclasses for one hwmon entry inside a X86 coretemps device'''
    def __init__(self, hwmon, extended=False, anonymous=False, socket=0):
        super(CoretempInfoHwmonX86, self).__init__(
            name="Hwmon{}".format(hwmon), extended=extended, anonymous=anonymous)
        self.hwmon = hwmon
        self.socket = socket
        self.subclass = CoretempInfoHwmonClassX86
        self.subargs = {"socket" : socket, "hwmon" : hwmon}
        base = "/sys/devices/platform/coretemp.{}".format(socket)
        self.searchpath = pjoin(base, "hwmon/hwmon{}/temp*_label".format(hwmon))
        self.match = r".*/temp(\d+)_label$"

class CoretempInfoSocketX86(PathMatchInfoGroup):
    '''Class to spawn subclasses for one X86 coretemps device'''
    def __init__(self, socket, extended=False, anonymous=False):
        super(CoretempInfoSocketX86, self).__init__(
            name="Package{}".format(socket), extended=extended, anonymous=anonymous)
        self.socket = socket
        self.subargs = {"socket" : socket}
        self.subclass = CoretempInfoHwmonX86
        self.searchpath = "/sys/devices/platform/coretemp.{}/hwmon/hwmon*".format(self.socket)
        self.match = r".*/hwmon(\d+)$"

class CoretempInfoHwmonClassARM(InfoGroup):
    '''Class to read information for one ARM coretemps sensor inside one hwmon entry'''
    def __init__(self, sensor, extended=False, anonymous=False, hwmon=0):
        super(CoretempInfoHwmonClassARM, self).__init__(
            name="Core{}".format(sensor), extended=extended, anonymous=anonymous)
        self.sensor = sensor
        self.hwmon = hwmon
        base = "/sys/devices/virtual/hwmon/hwmon{}".format(hwmon)
        self.addf("Input", pjoin(base, "temp{}_input".format(sensor)), r"(\d+)", int)
        self.required("Input")
        if extended:
            self.addf("Critical", pjoin(base, "temp{}_crit".format(sensor)), r"(\d+)", int)

class CoretempInfoSocketARM(PathMatchInfoGroup):
    '''Class to spawn subclasses for ARM coretemps for one hwmon entry'''
    def __init__(self, hwmon, extended=False, anonymous=False):
        super(CoretempInfoSocketARM, self).__init__(
            name="Hwmon{}".format(hwmon), extended=extended, anonymous=anonymous)
        self.hwmon = hwmon
        self.searchpath = "/sys/devices/virtual/hwmon/hwmon{}/temp*_input".format(hwmon)
        self.match = r".*/temp(\d+)_input$"
        self.subclass = CoretempInfoHwmonClassARM
        self.subargs = {"hwmon" : hwmon}

class CoretempInfo(PathMatchInfoGroup):
    '''Class to spawn subclasses to get all information for coretemps
    X86 path: /sys/devices/platform/coretemp.*
    ARM64 path: /sys/devices/virtual/hwmon/hwmon*
    '''
    def __init__(self, extended=False, anonymous=False):
        super(CoretempInfo, self).__init__(name="CoretempInfo",
                                           extended=extended,
                                           anonymous=anonymous)
        machine = platform.machine()
        if machine in ["x86_64", "i386"]:
            self.subclass = CoretempInfoSocketX86
            self.searchpath = "/sys/devices/platform/coretemp.*"
            self.match = r".*/coretemp\.(\d+)$"
        elif machine in ["aarch64"]:
            self.subclass = CoretempInfoSocketARM
            self.searchpath = "/sys/devices/virtual/hwmon/hwmon*"
            self.match = r".*/hwmon(\d+)$"


################################################################################
# Infos about the BIOS
################################################################################
class BiosInfo(InfoGroup):
    '''Class to read BIOS information (/sys/devices/virtual/dmi/id)'''
    def __init__(self, extended=False, anonymous=False):
        super(BiosInfo, self).__init__(name="BiosInfo",
                                       extended=extended,
                                       anonymous=anonymous)
        base = "/sys/devices/virtual/dmi/id"
        if pexists(base):
            self.addf("BiosDate", pjoin(base, "bios_date"))
            self.addf("BiosVendor", pjoin(base, "bios_vendor"))
            self.addf("BiosVersion", pjoin(base, "bios_version"))
            self.addf("SystemVendor", pjoin(base, "sys_vendor"))
            self.addf("ProductName", pjoin(base, "product_name"))
            if pexists(pjoin(base, "product_vendor")):
                self.addf("ProductVendor", pjoin(base, "product_vendor"))
            self.required(list(self.files.keys()))

################################################################################
# Infos about the thermal zones
################################################################################
class ThermalZoneInfoClass(InfoGroup):
    '''Class to read information for one thermal zone'''
    def __init__(self, zone, extended=False, anonymous=False):
        super(ThermalZoneInfoClass, self).__init__(name="ThermalZone{}".format(zone),
                                                   extended=extended,
                                                   anonymous=anonymous)
        self.zone = zone
        base = "/sys/devices/virtual/thermal/thermal_zone{}".format(zone)
        if pexists(pjoin(base, "device/description")):
            with (open(pjoin(base, "device/description"), "rb")) as filefp:
                self.name = filefp.read().decode(ENCODING).strip()
        self.addf("Temperature", pjoin(base, "temp"), r"(\d+)", int)
        if extended:
            self.addf("Policy", pjoin(base, "policy"), r"(.+)")
            avpath = pjoin(base, "available_policies")
            self.addf("AvailablePolicies", avpath, r"(.+)", tostrlist)
            self.addf("Type", pjoin(base, "type"), r"(.+)")

class ThermalZoneInfo(PathMatchInfoGroup):
    '''Class to read information for thermal zones (/sys/devices/virtual/thermal/thermal_zone*)'''
    def __init__(self, extended=False, anonymous=False):
        spath = "/sys/devices/virtual/thermal/thermal_zone*"
        super(ThermalZoneInfo, self).__init__(name="ThermalZoneInfo",
                                              extended=extended,
                                              anonymous=anonymous,
                                              match=r".*/thermal_zone(\d+)$",
                                              searchpath=spath,
                                              subclass=ThermalZoneInfoClass)

################################################################################
# Infos about CPU vulnerabilities
################################################################################
class VulnerabilitiesInfo(InfoGroup):
    '''Class to read vulnerabilities information (/sys/devices/system/cpu/vulnerabilities)'''
    def __init__(self, extended=False, anonymous=False):
        super(VulnerabilitiesInfo, self).__init__(extended=extended, anonymous=anonymous)
        self.name = "VulnerabilitiesInfo"
        base = "/sys/devices/system/cpu/vulnerabilities"
        for vfile in glob(pjoin(base, "*")):
            vkey = totitle(os.path.basename(vfile))
            self.addf(vkey, vfile)
            self.required(vkey)

################################################################################
# Infos about logged in users (only count to avoid logging user names)
################################################################################
class UsersInfo(InfoGroup):
    '''Class to get count of logged in users. Does not print out the usernames'''
    def __init__(self, extended=False, anonymous=False):
        super(UsersInfo, self).__init__(name="UsersInfo", extended=extended, anonymous=anonymous)
        self.addc("LoggedIn", "users", "", r"(.*)", UsersInfo.countusers)
        self.required("LoggedIn")
    @staticmethod
    def countusers(value):
        if not value or len(value) == 0:
            return 0
        return len(list(set(re.split(r"[,\s]", value))))

################################################################################
# Infos from the dmidecode file (if DMIDECODE_FILE is available)
################################################################################
class DmiDecodeFile(InfoGroup):
    '''Class to read the content of a file containing the output of the dmidecode command which is
    commonly only usable with sufficient permissions. If a system administrator has dumped the
    content to a user readable file, this class includes the file.
    '''
    def __init__(self, dmifile, extended=False, anonymous=False):
        super(DmiDecodeFile, self).__init__(name="DmiDecodeFile",
                                            extended=extended,
                                            anonymous=anonymous)
        self.dmifile = dmifile
        if pexists(dmifile):
            self.addf("DmiDecode", dmifile)

################################################################################
# Infos about the CPU affinity
# Some Python versions provide a os.get_schedaffinity()
# If not available, use LIKWID (if allowed)
################################################################################
class CpuAffinity(InfoGroup):
    '''Class to read information the CPU affinity for the session using Python's
    os.get_schedaffinity or likwid-pin if available
    '''
    def __init__(self, extended=False, anonymous=False):
        super(CpuAffinity, self).__init__(name="CpuAffinity",
                                          extended=extended,
                                          anonymous=anonymous)
        if "get_schedaffinity" in dir(os):
            self.const("Affinity", os.get_schedaffinity())
        elif DO_LIKWID and LIKWID_PATH and pexists(LIKWID_PATH):
            abscmd = which("likwid-pin")
            if abscmd and len(abscmd) > 0:
                self.addc("Affinity", abscmd, "-c N -p 2>&1", r"(.*)", tointlist)
                self.required("Affinity")
        else:
            abscmd = which("taskset")
            if abscmd and len(abscmd) > 0:
                regex = r".*current affinity list: (.*)"
                self.addc("Affinity", abscmd, "-c -p $$", regex, tointlist)
                self.required("Affinity")

################################################################################
# Infos about loaded modules in the modules system
################################################################################
class ModulesInfo(InfoGroup):
    '''Class to read information from the modules system'''
    def __init__(self, extended=False, anonymous=False, modulecmd="modulecmd"):
        super(ModulesInfo, self).__init__(name="ModulesInfo",
                                          extended=extended,
                                          anonymous=anonymous)
        self.modulecmd = modulecmd
        parse = ModulesInfo.parsemodules
        cmd_opts = "sh list -t 2>&1"
        cmd = modulecmd
        abspath = which(cmd)
        if modulecmd is not None and len(modulecmd) > 0:
            path = "{}".format(modulecmd)
            path_opts = "{}".format(cmd_opts)
            if " " in path:
                tmplist = path.split(" ")
                path = which(tmplist[0])
                path_opts = "{} {}".format(" ".join(tmplist[1:]), path_opts)
            else:
                path = which(cmd)
            abscmd = path
            cmd_opts = path_opts
        if abscmd and len(abscmd) > 0:
            self.addc("Loaded", abscmd, cmd_opts, None, parse)
    @staticmethod
    def parsemodules(value):
        slist = re.split("\n", value)
        return slist[1:]

################################################################################
# Infos about interrupt handling
# see https://pyperf.readthedocs.io/en/latest/system.html#system-cmd-ops
################################################################################
class IrqAffinityClass(InfoGroup):
    '''Class to read information about one interrupt affinity'''
    def __init__(self, irq, extended=False, anonymous=False):
        super(IrqAffinityClass, self).__init__(name="irq{}".format(irq),
                                               extended=extended,
                                               anonymous=anonymous)
        self.irq = irq
        self.addf("SMPAffinity", "/proc/irq/{}/smp_affinity".format(irq), parse=masktolist)

class IrqAffinity(PathMatchInfoGroup):
    '''Class to read information about one interrupt affinity'''
    def __init__(self, extended=False, anonymous=False):
        super(IrqAffinity, self).__init__(name="IrqAffinity",
                                          extended=extended,
                                          anonymous=anonymous,
                                          searchpath="/proc/irq/*",
                                          match=r".*/(\d+)",
                                          subclass=IrqAffinityClass)
        self.addf("DefaultSMPAffinity", "/proc/irq/default_smp_affinity", parse=masktolist)


################################################################################
# Infos about InfiniBand adapters
################################################################################
class InfinibandInfoClassPort(InfoGroup):
    '''Class to read the information of a single port of an InfiniBand/OmniPath driver.'''
    def __init__(self, port, extended=False, anonymous=False, driver=""):
        super(InfinibandInfoClassPort, self).__init__(
            name="Port{}".format(port), extended=extended, anonymous=anonymous)
        self.port = port
        self.driver = driver
        ibpath = "/sys/class/infiniband/{}/ports/{}".format(driver, port)
        self.addf("Rate", pjoin(ibpath, "rate"), r"(.+)")
        self.addf("PhysState", pjoin(ibpath, "phys_state"), r"(.+)")
        self.addf("LinkLayer", pjoin(ibpath, "link_layer"), r"(.+)")


class InfinibandInfoClass(PathMatchInfoGroup):
    '''Class to read the information of an InfiniBand/OmniPath driver.'''
    def __init__(self, driver, extended=False, anonymous=False):
        super(InfinibandInfoClass, self).__init__(
            name=driver, extended=extended, anonymous=anonymous)
        self.driver = driver
        ibpath = "/sys/class/infiniband/{}".format(driver)
        self.addf("BoardId", pjoin(ibpath, "board_id"), r"(.+)")
        self.addf("FirmwareVersion", pjoin(ibpath, "fw_ver"), r"([\d\.]+)")
        self.addf("HCAType", pjoin(ibpath, "hca_type"), r"([\w\d\.]+)")
        self.addf("HWRevision", pjoin(ibpath, "hw_rev"), r"([\w\d\.]+)")
        self.addf("NodeType", pjoin(ibpath, "node_type"), r"(.+)")

        if not anonymous:
            self.addf("NodeGUID", pjoin(ibpath, "node_guid"), r"(.+)")
            self.addf("NodeDescription", pjoin(ibpath, "node_desc"), r"(.+)")
            self.addf("SysImageGUID", pjoin(ibpath, "sys_image_guid"), r"(.+)")
        self.searchpath = "/sys/class/infiniband/{}/ports/*".format(driver)
        self.match = r".*/(\d+)$"
        self.subclass = InfinibandInfoClassPort
        self.subargs = {"driver" : driver}

class InfinibandInfo(PathMatchInfoGroup):
    '''Class to read InfiniBand/OmniPath (/sys/class/infiniband).'''
    def __init__(self, extended=False, anonymous=False):
        super(InfinibandInfo, self).__init__(extended=extended, anonymous=anonymous)
        self.name = "InfinibandInfo"
        if pexists("/sys/class/infiniband"):
            self.searchpath = "/sys/class/infiniband/*"
            self.match = r".*/(.*)$"
            self.subclass = InfinibandInfoClass

################################################################################
# Infos from nvidia-smi (Nvidia GPUs)
################################################################################
class NvidiaSmiInfoClass(InfoGroup):
    '''Class to read information for one Nvidia GPU (uses the nvidia-smi command)'''
    def __init__(self, device, extended=False, anonymous=False, nvidia_path=""):
        super(NvidiaSmiInfoClass, self).__init__(name="Card{}".format(device),
                                                 extended=extended,
                                                 anonymous=anonymous)
        self.device = device
        self.nvidia_path = nvidia_path
        cmd = pjoin(nvidia_path, "nvidia-smi")
        if pexists(cmd):
            self.cmd = cmd
        elif which("nvidia-smi"):
            self.cmd = which("nvidia-smi")
        self.cmd_opts = "-q -i {}".format(device)
        abscmd = which(self.cmd)
        matches = {"ProductName" : r"\s+Product Name\s+:\s+(.+)",
                   "VBiosVersion" : r"\s+VBIOS Version\s+:\s+(.+)",
                   "ComputeMode" : r"\s+Compute Mode\s+:\s+(.+)",
                   "GPUCurrentTemp" : r"\s+GPU Current Temp\s+:\s+(\d+\sC)",
                   "MemTotal" : r"\s+Total\s+:\s+(\d+\sMiB)",
                   "MemFree" : r"\s+Free\s+:\s+(\d+\sMiB)",
                  }
        extmatches = {"PciDevice" : r"^GPU\s+([0-9a-fA-F:]+)",
                      "PciLinkWidth" : r"\s+Current\s+:\s+(\d+x)",
                      "GPUMaxOpTemp" : r"\s+GPU Max Operating Temp\s+:\s+(\d+\sC)",
                     }
        if abscmd:
            for key, regex in matches.items():
                self.addc(key, self.cmd, self.cmd_opts, regex)
            if extended:
                for key, regex in extmatches.items():
                    self.addc(key, self.cmd, self.cmd_opts, regex)

class NvidiaSmiInfo(ListInfoGroup):
    '''Class to spawn subclasses for each NVIDIA GPU device (uses the nvidia-smi command)'''
    def __init__(self, nvidia_path="", extended=False, anonymous=False):
        super(NvidiaSmiInfo, self).__init__(name="NvidiaInfo",
                                            extended=extended,
                                            anonymous=anonymous)
        self.nvidia_path = nvidia_path
        self.cmd = "nvidia-smi"
        cmd = pjoin(nvidia_path, "nvidia-smi")
        if pexists(cmd):
            self.cmd = cmd
        self.cmd_opts = "-q"
        abscmd = which(self.cmd)
        if abscmd:
            num_gpus = process_cmd((self.cmd, self.cmd_opts, r"Attached GPUs\s+:\s+(\d+)", int))
            if num_gpus > 0:
                self.userlist = [i for i in range(num_gpus)]
                self.subclass = NvidiaSmiInfoClass
                self.subargs = {"nvidia_path" : nvidia_path}
        matches = {"DriverVersion" : r"Driver Version\s+:\s+([\d\.]+)",
                   "CudaVersion" : r"CUDA Version\s+:\s+([\d\.]+)",
                  }
        if abscmd:
            for key, regex in matches.items():
                self.addc(key, self.cmd, self.cmd_opts, regex)


################################################################################
# Infos from veosinfo (NEC Tsubasa)
################################################################################
class NecTsubasaInfoTemps(InfoGroup):
    '''Class to read temperature information for one NEC Tsubasa device (uses the vecmd command)'''
    def __init__(self, tempkeys, vecmd_path="", extended=False, anonymous=False, device=0):
        super(NecTsubasaInfoTemps, self).__init__(
            name="Temperatures", extended=extended, anonymous=anonymous)
        self.tempkeys = tempkeys
        self.vecmd_path = vecmd_path
        self.deive = device
        vecmd = pjoin(vecmd_path, "vecmd")
        veargs = "-N {} info".format(device)
        for tempkey in tempkeys:
            self.addc(tempkey, vecmd, veargs, r"\s+{}\s+:\s+([\d\.]+\sC)".format(tempkey))

class NecTsubasaInfoClass(InfoGroup):
    '''Class to read information for one NEC Tsubasa device (uses the vecmd command)'''
    def __init__(self, device, vecmd_path="", extended=False, anonymous=False):
        super(NecTsubasaInfoClass, self).__init__(
            name="Card{}".format(device), extended=extended, anonymous=anonymous)
        self.device = device
        self.vecmd_path = vecmd_path
        vecmd = pjoin(vecmd_path, "vecmd")
        veargs = "-N {} info".format(device)
        if pexists(vecmd):
            self.addc("State", vecmd, veargs, r"VE State\s+:\s+(.+)", totitle)
            self.addc("Model", vecmd, veargs, r"VE Model\s+:\s+(\d+)")
            self.addc("ProductType", vecmd, veargs, r"Product Type\s+:\s+(\d+)")
            self.addc("DriverVersion", vecmd, veargs, r"VE Driver Version\s+:\s+([\d\.]+)")
            self.addc("Cores", vecmd, veargs, r"Cores\s+:\s+(\d+)")
            self.addc("MemTotal", vecmd, veargs, r"Memory Size\s+:\s+(\d+)")
            if extended:
                regex = r"Negotiated Link Width\s+:\s+(x\d+)"
                self.addc("PciLinkWidth", vecmd, veargs, regex)
            ve_temps = process_cmd((vecmd, veargs, None, NecTsubasaInfoClass.gettempkeys))
            tempargs = {"device" : device, "vecmd_path" : vecmd_path}
            cls = NecTsubasaInfoTemps(ve_temps, extended=extended, anonymous=anonymous, **tempargs)
            self._instances.append(cls)
    @staticmethod
    def gettempkeys(value):
        keys = []
        for line in re.split("\n", value):
            if re.match(r"(.+):\s+[\d\.]+\sC$", line):
                key = re.match(r"(.+):\s+[\d\.]+\sC$", line).group(1).strip()
                keys.append(key)
        return keys


class NecTsubasaInfo(ListInfoGroup):
    '''Class to spawn subclasses for each NEC Tsubasa device (uses the vecmd command)'''
    def __init__(self, vecmd_path="", extended=False, anonymous=False):
        super(NecTsubasaInfo, self).__init__(name="NecTsubasaInfo",
                                             extended=extended,
                                             anonymous=anonymous)
        self.vecmd_path = vecmd_path
        vecmd = pjoin(vecmd_path, "vecmd")
        if not pexists(vecmd):
            vecmd = which("vecmd")
            if vecmd is not None:
                vecmd_path = os.path.dirname(vecmd)
        if vecmd and len(vecmd) > 0:
            num_ves = process_cmd((vecmd, "info", r"Attached VEs\s+:\s+(\d+)", int))
            if num_ves > 0:
                self.userlist = [i for i in range(num_ves)]
                self.subclass = NecTsubasaInfoClass
                self.subargs = {"vecmd_path" : vecmd_path}

################################################################################
# Infos about AMD ROCm devices
################################################################################
class RocmInfoClass(InfoGroup):
    '''Class for a single ROCm devices'''
    def __init__(self, device, extended=False, anonymous=False, rocm_path=ROCM_PATH):
        super(RocmInfoClass, self).__init__(name="Card{}".format(device),
                                            extended=extended,
                                            anonymous=anonymous)
        self.device = device
        self.rocm_path = rocm_path
        rocmcmd = pjoin(self.rocm_path, "rocm-smi")
        if not os.access(rocmcmd, os.X_OK) and which("rocm-smi"):
            rocmcmd = which("rocm-smi")
        rocm_args = "-d {} -a --json | python3 -m json.tool".format(self.device)
        self.addc("Vendor", rocmcmd, rocm_args, r'^\s+"Card vendor\":\s+\"(.*)\"[,]?$', str)
        self.addc("VBiosVersion", rocmcmd, rocm_args, r'^\s+"VBIOS version\":\s+\"(.*)\"[,]?$', str)
        self.addc("SKU", rocmcmd, rocm_args, r'^\s+"Card SKU\":\s+\"(.*)\"[,]?$', str)
        self.addc("Model", rocmcmd, rocm_args, r'^\s+"Card model\":\s+\"(.*)\"[,]?$', str)
        self.addc("Series", rocmcmd, rocm_args, r'^\s+"Card series\":\s+\"(.*)\"[,]?$', str)
        self.addc("ID", rocmcmd, rocm_args, r'^\s+"GPU ID\":\s+\"(.*)\"[,]?$', str)
        self.addc("MemoryVendor", rocmcmd, rocm_args, r'^\s+"GPU memory vendor\":\s+\"(.*)\"[,]?$', str)
        self.addc("MaxPackagePowerWatt", rocmcmd, rocm_args, r'^\s+"Max Graphics Package Power \(W\)\":\s+\"(.*)\"[,]?$', float)
        self.addc("PerformanceLevel", rocmcmd, rocm_args, r'^\s+"Performance Level\":\s+\"(.*)\"[,]?$', str)
        self.addc("SerialNumber", rocmcmd, rocm_args, r'^\s+"Serial Number\":\s+\"(.*)\"[,]?$', str)
        self.addc("VoltageMilliVolt", rocmcmd, rocm_args, r'^\s+"Voltage \(mV\)\":\s+\"(.*)\"[,]?$', int)
        self.addc("TemperatureEdge", rocmcmd, rocm_args, r'^\s+"Temperature \(Sensor edge\) \(C\)\":\s+\"(.*)\"[,]?$', int)
        self.addc("TemperatureJunction", rocmcmd, rocm_args, r'^\s+"Temperature \(Sensor junction\) \(C\)\":\s+\"(.*)\"[,]?$', int)
        self.addc("TemperatureMemory", rocmcmd, rocm_args, r'^\s+"Temperature \(Sensor memory\) \(C\)\":\s+\"(.*)\"[,]?$', int)
        self.addc("FClk", rocmcmd, rocm_args, r'^\s+"fclk clock speed[:]?\":\s+\"\((.*)\)\"[,]?$', tohertz)
        self.addc("MClk", rocmcmd, rocm_args, r'^\s+"mclk clock speed[:]?\":\s+\"\((.*)\)\"[,]?$', tohertz)
        self.addc("SClk", rocmcmd, rocm_args, r'^\s+"sclk clock speed[:]?\":\s+\"\((.*)\)\"[,]?$', tohertz)
        self.addc("SocClk", rocmcmd, rocm_args, r'^\s+"socclk clock speed[:]?\":\s+\"\((.*)\)\"[,]?$', tohertz)
        self.addc("PcieClk", rocmcmd, rocm_args, r'^\s+"pcie clock level\":\s+\"(.*)\"[,]?$', str)
        self.required("Vendor", "VBiosVersion", "SKU", "Model", "Series", "PerformanceLevel", "MemoryVendor", "PcieClk")
        if self.extended:
            self.addc("DmcuFirmwareVersion", rocmcmd, rocm_args, r'^\s+"DMCU firmware version\":\s+\"(.*)\"[,]?$', str)
            self.addc("CeFirmwareVersion", rocmcmd, rocm_args, r'^\s+"CE firmware version\":\s+\"(.*)\"[,]?$', str)
            self.addc("AsdFirmwareVersion", rocmcmd, rocm_args, r'^\s+"ASD firmware version\":\s+\"(.*)\"[,]?$', str)
            self.addc("McFirmwareVersion", rocmcmd, rocm_args, r'^\s+"MC firmware version\":\s+\"(.*)\"[,]?$', str)
            self.addc("MeFirmwareVersion", rocmcmd, rocm_args, r'^\s+"ME firmware version\":\s+\"(.*)\"[,]?$', str)
            self.addc("MecFirmwareVersion", rocmcmd, rocm_args, r'^\s+"MEC firmware version\":\s+\"(.*)\"[,]?$', str)
            self.addc("Mec2FirmwareVersion", rocmcmd, rocm_args, r'^\s+"MEC2 firmware version\":\s+\"(.*)\"[,]?$', str)
            self.addc("PfpFirmwareVersion", rocmcmd, rocm_args, r'^\s+"PFP firmware version\":\s+\"(.*)\"[,]?$', str)
            self.addc("RlcFirmwareVersion", rocmcmd, rocm_args, r'^\s+"RLC firmware version\":\s+\"(.*)\"[,]?$', str)
            self.addc("RlcSrlcFirmwareVersion", rocmcmd, rocm_args, r'^\s+"RLC SRLC firmware version\":\s+\"(.*)\"[,]?$', str)
            self.addc("RlcSrlgFirmwareVersion", rocmcmd, rocm_args, r'^\s+"RLC SRLG firmware version\":\s+\"(.*)\"[,]?$', str)
            self.addc("RlcSrlsFirmwareVersion", rocmcmd, rocm_args, r'^\s+"RLC SRLS firmware version\":\s+\"(.*)\"[,]?$', str)
            self.addc("SdmaFirmwareVersion", rocmcmd, rocm_args, r'^\s+"SDMA firmware version\":\s+\"(.*)\"[,]?$', str)
            self.addc("Sdma2FirmwareVersion", rocmcmd, rocm_args, r'^\s+"SDMA2 firmware version\":\s+\"(.*)\"[,]?$', str)
            self.addc("SmcFirmwareVersion", rocmcmd, rocm_args, r'^\s+"SMC firmware version\":\s+\"(.*)\"[,]?$', str)
            self.addc("SosFirmwareVersion", rocmcmd, rocm_args, r'^\s+"SOS firmware version\":\s+\"(.*)\"[,]?$', str)
            self.addc("TaRasFirmwareVersion", rocmcmd, rocm_args, r'^\s+"TA RAS firmware version\":\s+\"(.*)\"[,]?$', str)
            self.addc("TaXgmiFirmwareVersion", rocmcmd, rocm_args, r'^\s+"TA XGMI firmware version\":\s+\"(.*)\"[,]?$', str)
            self.addc("UvdFirmwareVersion", rocmcmd, rocm_args, r'^\s+"UVD firmware version\":\s+\"(.*)\"[,]?$', str)
            self.addc("VceFirmwareVersion", rocmcmd, rocm_args, r'^\s+"VCE firmware version\":\s+\"(.*)\"[,]?$', str)
            self.addc("VcnFirmwareVersion", rocmcmd, rocm_args, r'^\s+"VCN firmware version\":\s+\"(.*)\"[,]?$', str)

class RocmInfo(ListInfoGroup):
    '''Class to spawn subclasses for ROCm devices'''
    def __init__(self, extended=False, anonymous=False, rocm_path=ROCM_PATH):
        super(RocmInfo, self).__init__(name="RocmInfo",
                                       extended=extended,
                                       anonymous=anonymous)
        self.rocm_path = rocm_path
        rocmsmi = pjoin(self.rocm_path, "rocm-smi")
        if not os.access(rocmsmi, os.X_OK) and which("rocm-smi"):
            rocmsmi = which("rocm-smi")
        rocminfo = pjoin(self.rocm_path, "rocminfo")
        if not os.access(rocminfo, os.X_OK) and which("rocminfo"):
            rocminfo = which("rocminfo")
        hipconfig = pjoin(self.rocm_path, "hipconfig")
        if not os.access(hipconfig, os.X_OK) and which("hipconfig"):
            hipconfig = which("hipconfig")
        data = process_cmd((rocmsmi))
        if data is not None:
            for l in data.split("\n"):
                m = re.match(r"^(\d+)\s+[\d\.]+c.*", l)
                if m:
                    dev = int(m.group(1))
                    if dev not in devicelist:
                        self.userlist.append(dev)
            self.subclass = RocmInfoClass
            self.subargs = {"rocm_path" : self.rocm_path}
            self.addc("DriverVersion", rocmsmi, "--showdriverversion", r"Driver version:\s+([\d\.]+)", str)
            self.addc("RocmSmiVersion", rocmsmi, "--help", r"ROCM-SMI version: (\d+\.\d+\.\d+)", str)
            self.addc("RocmKernelVersion", rocmsmi, "--help", r"Kernel version: (\d+\.\d+\.\d+)", str)
            self.addc("RuntimeVersion", rocminfo, regex=r"Runtime Version:\s+(\d+\.\d+\.\d+)", parse=str)
            self.addc("HipVersion", hipconfig, "--version")
            self.addc("HipRuntime", hipconfig, "--runtime")
            self.addc("HipCompiler", hipconfig, "--compiler")
            self.addc("HipPlatform", hipconfig, "--platform")
            self.addc("HipC++Options", hipconfig, "--cpp_config")
            self.required("DriverVersion")
            self.required("RuntimeVersion")
            self.required("HipVersion")
            self.required("HipRuntime")
            self.required("HipCompiler")
            self.required("HipPlatform")

################################################################################            
# Infos from clinfo (OpenCL devices and runtime)
################################################################################
class OpenCLInfoPlatformDeviceClass(InfoGroup):
    '''Class to read information for one OpenCL device in one platform(uses the clinfo command)'''
    def __init__(self, device, suffix, extended=False, anonymous=False, clinfo_path=""):
        super(OpenCLInfoPlatformDeviceClass, self).__init__(extended=extended, anonymous=anonymous)
        self.device = device
        self.suffix = suffix
        self.clinfo_path = clinfo_path
        clcmd = pjoin(clinfo_path, "clinfo")
        if not pexists(clcmd):
            clcmd = which("clinfo")
        if clcmd and len(clcmd) > 0:
            cmdopts = "--raw --offline | grep '[{}/{}]'".format(self.suffix, self.device)
            self.name = process_cmd((clcmd, cmdopts, r"CL_DEVICE_NAME\s+(.+)", str))
            self.const("Name", self.name)
            self.addc("ImagePitchAlignment", clcmd, cmdopts, r"CL_DEVICE_IMAGE_PITCH_ALIGNMENT\s+(\d+)", int)
            self.addc("Vendor", clcmd, cmdopts, r"CL_DEVICE_VENDOR\s+(.+)", str)
            self.addc("DriverVersion", clcmd, cmdopts, r"CL_DRIVER_VERSION\s+(.+)", str)
            self.addc("VendorId", clcmd, cmdopts, r"CL_DEVICE_VENDOR_ID\s+(.+)", str)
            self.addc("OpenCLVersion", clcmd, cmdopts, r"CL_DEVICE_OPENCL_C_VERSION\s+(.+)", str)
            self.addc("Type", clcmd, cmdopts, r"CL_DEVICE_TYPE\s+(.+)", str)
            self.addc("MaxComputeUnits", clcmd, cmdopts, r"CL_DEVICE_MAX_COMPUTE_UNITS\s+(\d+)", int)
            self.addc("MaxClockFrequency", clcmd, cmdopts, r"CL_DEVICE_MAX_CLOCK_FREQUENCY\s+(\d+)", int)
            self.addc("DeviceAvailable", clcmd, cmdopts, r"CL_DEVICE_AVAILABLE\s+(.+)", str)
            self.addc("CompilerAvailable", clcmd, cmdopts, r"CL_DEVICE_COMPILER_AVAILABLE\s+(.+)", str)
            self.addc("LinkerAvailable", clcmd, cmdopts, r"CL_DEVICE_LINKER_AVAILABLE\s+(.+)", str)
            self.addc("Profile", clcmd, cmdopts, r"CL_DEVICE_PROFILE\s+(.+)", str)
            self.addc("PartitionMaxSubDevices", clcmd, cmdopts, r"CL_DEVICE_PARTITION_MAX_SUB_DEVICES\s+(\d+)", int)
            self.addc("PartitionProperties", clcmd, cmdopts, r"CL_DEVICE_PARTITION_PROPERTIES\s+(.+)", lambda x: tostrlist(x.strip()))
            self.addc("PartitionAffinityDomain", clcmd, cmdopts, r"CL_DEVICE_PARTITION_AFFINITY_DOMAIN\s+(.+)", str)
            self.addc("MaxWorkItemDims", clcmd, cmdopts, r"CL_DEVICE_MAX_WORK_ITEM_DIMENSIONS\s+(\d+)", int)
            self.addc("MaxWorkItemSizes", clcmd, cmdopts, r"CL_DEVICE_MAX_WORK_ITEM_SIZES\s+(.+)", tointlist)
            self.addc("MaxWorkGroupSize", clcmd, cmdopts, r"CL_DEVICE_MAX_WORK_GROUP_SIZE\s+(\d+)", int)
            self.addc("PreferredWorkGroupSizeMultiple", clcmd, cmdopts, r"CL_KERNEL_PREFERRED_WORK_GROUP_SIZE_MULTIPLE\s+(\d+)", int)
            self.addc("MaxNumSubGroups", clcmd, cmdopts, r"CL_DEVICE_MAX_NUM_SUB_GROUPS\s+(\d+)", int)
            self.addc("SubGroupSizesIntel", clcmd, cmdopts, r"CL_DEVICE_SUB_GROUP_SIZES_INTEL\s+([\d\s]+)", tointlist)
            self.addc("PreferredVectorWidthChar", clcmd, cmdopts, r"CL_DEVICE_PREFERRED_VECTOR_WIDTH_CHAR\s+(\d+)", int)
            self.addc("NativeVectorWidthChar", clcmd, cmdopts, r"CL_DEVICE_NATIVE_VECTOR_WIDTH_CHAR\s+(\d+)", int)
            self.addc("PreferredVectorWidthShort", clcmd, cmdopts, r"CL_DEVICE_PREFERRED_VECTOR_WIDTH_SHORT\s+(\d+)", int)
            self.addc("NativeVectorWidthShort", clcmd, cmdopts, r"CL_DEVICE_NATIVE_VECTOR_WIDTH_SHORT\s+(\d+)", int)
            self.addc("PreferredVectorWidthInt", clcmd, cmdopts, r"CL_DEVICE_PREFERRED_VECTOR_WIDTH_INT\s+(\d+)", int)
            self.addc("NativeVectorWidthInt", clcmd, cmdopts, r"CL_DEVICE_NATIVE_VECTOR_WIDTH_INT\s+(\d+)", int)
            self.addc("PreferredVectorWidthLong", clcmd, cmdopts, r"CL_DEVICE_PREFERRED_VECTOR_WIDTH_LONG\s+(\d+)", int)
            self.addc("NativeVectorWidthLong", clcmd, cmdopts, r"CL_DEVICE_NATIVE_VECTOR_WIDTH_LONG\s+(\d+)", int)
            self.addc("PreferredVectorWidthFloat", clcmd, cmdopts, r"CL_DEVICE_PREFERRED_VECTOR_WIDTH_FLOAT\s+(\d+)", int)
            self.addc("NativeVectorWidthFloat", clcmd, cmdopts, r"CL_DEVICE_NATIVE_VECTOR_WIDTH_FLOAT\s+(\d+)", int)
            self.addc("PreferredVectorWidthDouble", clcmd, cmdopts, r"CL_DEVICE_PREFERRED_VECTOR_WIDTH_DOUBLE\s+(\d+)", int)
            self.addc("NativeVectorWidthDouble", clcmd, cmdopts, r"CL_DEVICE_NATIVE_VECTOR_WIDTH_DOUBLE\s+(\d+)", int)
            self.addc("PreferredVectorWidthHalf", clcmd, cmdopts, r"CL_DEVICE_PREFERRED_VECTOR_WIDTH_HALF\s+(\d+)", int)
            self.addc("NativeVectorWidthHalf", clcmd, cmdopts, r"CL_DEVICE_NATIVE_VECTOR_WIDTH_HALF\s+(\d+)", int)
            self.addc("HalfFpConfig", clcmd, cmdopts, r"CL_DEVICE_HALF_FP_CONFIG\s+(.+)", lambda x: tostrlist(x.strip()))
            self.addc("SingleFpConfig", clcmd, cmdopts, r"CL_DEVICE_SINGLE_FP_CONFIG\s+(.+)", lambda x: tostrlist(x.strip()))
            self.addc("DoubleFpConfig", clcmd, cmdopts, r"CL_DEVICE_DOUBLE_FP_CONFIG\s+(.+)", lambda x: tostrlist(x.strip()))
            self.addc("AddressBits", clcmd, cmdopts, r"CL_DEVICE_ADDRESS_BITS\s+(\d+)", int)
            self.addc("EndianLittle", clcmd, cmdopts, r"CL_DEVICE_ENDIAN_LITTLE\s+(.+)", str)
            self.addc("GlobalMemSize", clcmd, cmdopts, r"CL_DEVICE_GLOBAL_MEM_SIZE\s+(\d+)", int)
            self.addc("MaxMemAllocSize", clcmd, cmdopts, r"CL_DEVICE_MAX_MEM_ALLOC_SIZE\s+(\d+)", int)
            self.addc("ErrorCorrection", clcmd, cmdopts, r"CL_DEVICE_ERROR_CORRECTION_SUPPORT\s+(.+)", str)
            self.addc("HostUnifiedMemory", clcmd, cmdopts, r"CL_DEVICE_HOST_UNIFIED_MEMORY\s+(.+)", str)
            self.addc("SvmCapabilities", clcmd, cmdopts, r"CL_DEVICE_SVM_CAPABILITIES\s+(.+)", str)
            self.addc("MinDataTypeAlignSize", clcmd, cmdopts, r"CL_DEVICE_MIN_DATA_TYPE_ALIGN_SIZE\s+(\d+)", int)
            self.addc("MemBaseAddrAlign", clcmd, cmdopts, r"CL_DEVICE_MEM_BASE_ADDR_ALIGN\s+(\d+)", int)
            self.addc("PreferredPlatformAtomicAlign", clcmd, cmdopts, r"CL_DEVICE_PREFERRED_PLATFORM_ATOMIC_ALIGNMENT\s+(\d+)", int)
            self.addc("PreferredGlobalAtomicAlign", clcmd, cmdopts, r"CL_DEVICE_PREFERRED_GLOBAL_ATOMIC_ALIGNMENT\s+(\d+)", int)
            self.addc("PreferredLocalAtomicAlign", clcmd, cmdopts, r"CL_DEVICE_PREFERRED_LOCAL_ATOMIC_ALIGNMENT\s+(\d+)", int)
            self.addc("MaxGlobalVariableSize", clcmd, cmdopts, r"CL_DEVICE_MAX_GLOBAL_VARIABLE_SIZE\s+(\d+)", int)
            self.addc("GlobalVariablePreferredTotalSize", clcmd, cmdopts, r"CL_DEVICE_GLOBAL_VARIABLE_PREFERRED_TOTAL_SIZE\s+(\d+)", int)
            self.addc("GlobalMemCacheType", clcmd, cmdopts, r"CL_DEVICE_GLOBAL_MEM_CACHE_TYPE\s+(.+)", str)
            self.addc("GlobalMemCacheSize", clcmd, cmdopts, r"CL_DEVICE_GLOBAL_MEM_CACHE_SIZE\s+(\d+)", int)
            self.addc("GlobalMemCachelineSize", clcmd, cmdopts, r"CL_DEVICE_GLOBAL_MEM_CACHELINE_SIZE\s+(\d+)", int)
            self.addc("ImageSupport", clcmd, cmdopts, r"CL_DEVICE_IMAGE_SUPPORT\s+(.+)", str)
            self.addc("MaxSamplers", clcmd, cmdopts, r"CL_DEVICE_MAX_SAMPLERS\s+(\d+)", int)
            self.addc("ImageMaxBufferSize", clcmd, cmdopts, r"CL_DEVICE_IMAGE_MAX_BUFFER_SIZE\s+(\d+)", int)
            self.addc("ImageMaxArraySize", clcmd, cmdopts, r"CL_DEVICE_IMAGE_MAX_ARRAY_SIZE\s+(\d+)", int)
            self.addc("ImageBaseAddressAlign", clcmd, cmdopts, r"CL_DEVICE_IMAGE_BASE_ADDRESS_ALIGNMENT\s+(\d+)", int)
            self.addc("ImagePitchAlign", clcmd, cmdopts, r"CL_DEVICE_IMAGE_PITCH_ALIGNMENT\s+(\d+)", int)
            self.addc("Image2dMaxHeight", clcmd, cmdopts, r"CL_DEVICE_IMAGE2D_MAX_HEIGHT\s+(\d+)", int)
            self.addc("Image2dMaxWidth", clcmd, cmdopts, r"CL_DEVICE_IMAGE2D_MAX_WIDTH\s+(\d+)", int)
            self.addc("PlanarYuvMaxHeightIntel", clcmd, cmdopts, r"CL_DEVICE_PLANAR_YUV_MAX_HEIGHT_INTEL\s+(\d+)", int)
            self.addc("PlanarYuvMaxWidthIntel", clcmd, cmdopts, r"CL_DEVICE_PLANAR_YUV_MAX_WIDTH_INTEL\s+(\d+)", int)
            self.addc("Image3dMaxHeight", clcmd, cmdopts, r"CL_DEVICE_IMAGE3D_MAX_HEIGHT\s+(\d+)", int)
            self.addc("Image3dMaxWidth", clcmd, cmdopts, r"CL_DEVICE_IMAGE3D_MAX_WIDTH\s+(\d+)", int)
            self.addc("Image3dMaxDepth", clcmd, cmdopts, r"CL_DEVICE_IMAGE3D_MAX_DEPTH\s+(\d+)", int)
            self.addc("MaxReadImageArgs", clcmd, cmdopts, r"CL_DEVICE_MAX_READ_IMAGE_ARGS\s+(\d+)", int)
            self.addc("MaxWriteImageArgs", clcmd, cmdopts, r"CL_DEVICE_MAX_WRITE_IMAGE_ARGS\s+(\d+)", int)
            self.addc("MaxReadWriteImageArgs", clcmd, cmdopts, r"CL_DEVICE_MAX_READ_WRITE_IMAGE_ARGS\s+(\d+)", int)
            self.addc("MaxPipeArgs", clcmd, cmdopts, r"CL_DEVICE_MAX_PIPE_ARGS\s+(\d+)", int)
            self.addc("PipeMaxActiveReservations", clcmd, cmdopts, r"CL_DEVICE_PIPE_MAX_ACTIVE_RESERVATIONS\s+(\d+)", int)
            self.addc("PipeMaxPacketSize", clcmd, cmdopts, r"CL_DEVICE_PIPE_MAX_PACKET_SIZE\s+(\d+)", int)
            self.addc("LocalMemType", clcmd, cmdopts, r"CL_DEVICE_LOCAL_MEM_TYPE\s+(.+)", str)
            self.addc("MaxConstantArgs", clcmd, cmdopts, r"CL_DEVICE_MAX_CONSTANT_ARGS\s+(\d+)", int)
            self.addc("MaxConstantBufferSize", clcmd, cmdopts, r"CL_DEVICE_MAX_CONSTANT_BUFFER_SIZE\s+(\d+)", int)
            self.addc("MaxParameterSize", clcmd, cmdopts, r"CL_DEVICE_MAX_PARAMETER_SIZE\s+(\d+)", int)
            self.addc("QueueOnHostProperties", clcmd, cmdopts, r"CL_DEVICE_QUEUE_ON_HOST_PROPERTIES\s+(.+)", lambda x: tostrlist(x.strip()))
            self.addc("QueueOnDeviceProperties", clcmd, cmdopts, r"CL_DEVICE_QUEUE_ON_DEVICE_PROPERTIES\s+(.+)", lambda x: tostrlist(x.strip()))
            self.addc("QueueOnDevicePreferredSize", clcmd, cmdopts, r"CL_DEVICE_QUEUE_ON_DEVICE_PREFERRED_SIZE\s+(\d+)", int)
            self.addc("QueueOnDeviceMaxSize", clcmd, cmdopts, r"CL_DEVICE_QUEUE_ON_DEVICE_MAX_SIZE\s+(\d+)", int)
            self.addc("MaxOnDeviceQueues", clcmd, cmdopts, r"CL_DEVICE_MAX_ON_DEVICE_QUEUES\s+(\d+)", int)
            self.addc("MaxOnDeviceEvents", clcmd, cmdopts, r"CL_DEVICE_MAX_ON_DEVICE_EVENTS\s+(\d+)", int)
            self.addc("PreferredInteropUserSync", clcmd, cmdopts, r"CL_DEVICE_PREFERRED_INTEROP_USER_SYNC\s+(.+)", str)
            self.addc("ProfilingTimerResolution", clcmd, cmdopts, r"CL_DEVICE_PROFILING_TIMER_RESOLUTION\s+(\d+)", int)
            self.addc("ExecutionCapabilities", clcmd, cmdopts, r"CL_DEVICE_EXECUTION_CAPABILITIES\s+(.+)", lambda x: tostrlist(x.strip()))
            self.addc("SubGroupIndependentForwardProgress", clcmd, cmdopts, r"CL_DEVICE_SUB_GROUP_INDEPENDENT_FORWARD_PROGRESS\s+(.+)", str)
            self.addc("IlVersion", clcmd, cmdopts, r"CL_DEVICE_IL_VERSION\s+(.+)", str)
            self.addc("SpirVersions", clcmd, cmdopts, r"CL_DEVICE_SPIR_VERSIONS\s+(.+)", str)
            self.addc("PrintfBufferSize", clcmd, cmdopts, r"CL_DEVICE_PRINTF_BUFFER_SIZE\s+(\d+)", int)
            self.addc("BuiltInKernels", clcmd, cmdopts, r"CL_DEVICE_BUILT_IN_KERNELS\s+(.+)", lambda x: tostrlist(x.strip()))
            self.addc("MeVersionIntel", clcmd, cmdopts, r"CL_DEVICE_ME_VERSION_INTEL\s+(\d+)", int)
            self.addc("AvcMeVersionIntel", clcmd, cmdopts, r"CL_DEVICE_AVC_ME_VERSION_INTEL\s+(\d+)", int)
            self.addc("AvcMeSupportsTextureSamplerUseIntel", clcmd, cmdopts, r"CL_DEVICE_AVC_ME_SUPPORTS_TEXTURE_SAMPLER_USE_INTEL\s+(.+)", str)
            self.addc("AvcMeSupportsPreemptionIntel", clcmd, cmdopts, r"CL_DEVICE_AVC_ME_SUPPORTS_PREEMPTION_INTEL\s+(.+)", str)
            self.addc("DeviceExtensions", clcmd, cmdopts, r"CL_DEVICE_EXTENSIONS\s+(.+)", lambda x: tostrlist(x.strip()))
            
class OpenCLInfoPlatformClass(ListInfoGroup):
    '''Class to read information for one OpenCL device (uses the clinfo command)'''
    def __init__(self, platform, extended=False, anonymous=False, clinfo_path=""):
        super(OpenCLInfoPlatformClass, self).__init__(extended=extended, anonymous=anonymous)
        self.name = platform
        self.platform = platform
        self.clinfo_path = clinfo_path
        clcmd = pjoin(clinfo_path, "clinfo")
        if not pexists(clcmd):
            clcmd = which("clinfo")
        if clcmd and len(clcmd) > 0:
            cmdopts = "--raw --offline"
            self.addc("Name", clcmd, cmdopts, r"\s+CL_PLATFORM_NAME\s+(.+)", str)
            self.addc("Version", clcmd, cmdopts, r"\s+CL_PLATFORM_VERSION\s+(.+)", str)
            self.addc("Extensions", clcmd, cmdopts, r"\s+CL_PLATFORM_EXTENSIONS\s+(.+)", lambda x: tostrlist(x.strip()))
            self.addc("Profile", clcmd, cmdopts, r"\s+CL_PLATFORM_PROFILE\s+(.+)", str)
            self.addc("Vendor", clcmd, cmdopts, r"\s+CL_PLATFORM_VENDOR\s+(.+)", str)
            #self.commands["IcdSuffix"] = (clcmd, cmdopts, r"\s+CL_PLATFORM_ICD_SUFFIX_KHR\s+(.+)", str)
            suffix = process_cmd((clcmd, cmdopts, r"\s+CL_PLATFORM_ICD_SUFFIX_KHR\s+(.+)", str))
            self.const("IcdSuffix", suffix)
            num_devs = process_cmd((clcmd, cmdopts, r".*{}.*#DEVICES\s*(\d+)".format(suffix), int))
            if num_devs and num_devs > 0:
                self.userlist = [r for r in range(num_devs)]
                self.subargs = {"clinfo_path" : clinfo_path, "suffix" : suffix}
                self.subclass = OpenCLInfoPlatformDeviceClass

class OpenCLInfoLoaderClass(InfoGroup):
    '''Class to read information for one OpenCL loader (uses the clinfo command)'''
    def __init__(self, loader, extended=False, anonymous=False, clinfo_path=""):
        super(OpenCLInfoLoaderClass, self).__init__(name=loader, extended=extended, anonymous=anonymous)
        self.clinfo_path = clinfo_path
        self.loader = loader
        clcmd = pjoin(clinfo_path, "clinfo")
        if not pexists(clcmd):
            clcmd = which("clinfo")
        if clcmd and len(clcmd) > 0:
            cmdopts = "--raw --offline | grep '[OCLICD/*]'"
            self.addc("Name", clcmd, cmdopts, r"\s+CL_ICDL_NAME\s+(.+)", str)
            self.addc("Vendor", clcmd, cmdopts, r"\s+CL_ICDL_VENDOR\s+(.+)", str)
            self.addc("Version", clcmd, cmdopts, r"\s+CL_ICDL_VERSION\s+(.+)", str)
            self.addc("OclVersion", clcmd, cmdopts, r"\s+CL_ICDL_OCL_VERSION\s+(.+)", str)

class OpenCLInfo(MultiClassInfoGroup):
    '''Class to spawn subclasses for each OpenCL device and loader (uses the clinfo command)'''
    def __init__(self, clinfo_path="", extended=False, anonymous=False):
        super(OpenCLInfo, self).__init__(name="OpenCLInfo", extended=extended, anonymous=anonymous)
        self.clinfo_path = clinfo_path
        clcmd = pjoin(clinfo_path, "clinfo")
        if not pexists(clcmd):
            clcmd = which("clinfo")
        if clcmd and len(clcmd) > 0:
            out = process_cmd((clcmd, "--raw --offline"))
            loaderlist = []
            platlist = []
            for l in out.split("\n"):
                m = re.match(r".*CL_PLATFORM_NAME\s+(.*)", l)
                if m and m.group(1) not in platlist:
                    platlist.append(m.group(1))
                    self.classlist.append(OpenCLInfoPlatformClass)
                    self.classargs.append({"platform" : m.group(1), "clinfo_path" : clinfo_path})
            for l in out.split("\n"):
                m = re.match(r".*CL_ICDL_NAME\s+(.*)", l)
                if m:
                    self.classlist.append(OpenCLInfoLoaderClass)
                    self.classargs.append({"loader" : m.group(1), "clinfo_path" : clinfo_path})

################################################################################
# Skript code
################################################################################

def read_cli(cliargs):
    # Create CLI parser
    desc = 'Reads and outputs system information as JSON document'
    parser = argparse.ArgumentParser(description=desc)
    parser.add_argument('-e', '--extended', action='store_true', default=False,
                        help='extended output (default: False)')
    parser.add_argument('-a', '--anonymous', action='store_true', default=False,
                        help='Remove host-specific information (default: False)')
    parser.add_argument('-c', '--config', default=False, action='store_true',
                        help='print configuration as JSON (files, commands, ...)')
    parser.add_argument('-s', '--sort', action='store_true', default=False,
                        help='sort JSON output (default: False)')
    parser.add_argument('-i', '--indent', default=4, type=int,
                        help='indention in JSON output (default: 4)')
    parser.add_argument('-o', '--output', help='save to file (default: stdout)', default=None)
    parser.add_argument('-j', '--json', help='compare given JSON with current state', default=None)
    parser.add_argument('-m', '--no-meta', action='store_false', default=True,
                        help='do not embed meta information in classes (recommended, default: True)')
    parser.add_argument('--html', help='generate HTML page with CSS and JavaScript embedded instead of JSON', action='store_true', default=False)
    parser.add_argument('--configfile', help='Location of configuration file', default=None)
    parser.add_argument('--log', dest='loglevel', help='Loglevel (info, debug, warning, error)', default='info')
    parser.add_argument('executable', help='analyze executable (optional)', nargs='?', default=None)
    pargs = vars(parser.parse_args(cliargs))

    # Check if executable exists and is executable
    if pargs["executable"] is not None:
        abspath = which(pargs["executable"])
        if abspath is None or not pexists(abspath):
            raise ValueError("Executable '{}' does not exist".format(pargs["executable"]))
        if not os.access(abspath, os.X_OK):
            raise ValueError("Executable '{}' is not executable".format(pargs["executable"]))
    # Check if JSON file exists and is readable
    if pargs["json"] is not None:
        if not pexists(pargs["json"]):
            raise ValueError("JSON document '{}' does not exist".format(pargs["json"]))
        if not os.access(pargs["json"], os.R_OK):
            raise ValueError("JSON document '{}' is not readable".format(pargs["json"]))
    # Check if configuration file exists and is readable
    if pargs["configfile"] is not None:
        if not pexists(pargs["configfile"]):
            raise ValueError("Configuration file '{}' does not exist".format(pargs["configfile"]))
        if not os.access(pargs["configfile"], os.R_OK):
            raise ValueError("Configuration file '{}' is not readable".format(pargs["configfile"]))
    if pargs["loglevel"]:
        numeric_level = getattr(logging, pargs["loglevel"].upper(), None)
        if not isinstance(numeric_level, int):
            raise ValueError('Invalid log level: {}'.format(pargs["loglevel"]))
        logging.basicConfig(level=numeric_level)
    return pargs

def read_config(config={"extended" : False, "anonymous" : False, "executable" : None}):

    if not ("extended" in config and "anonymous" in config and "executable" in config):
        raise ValueError("Given dict does not contain required keys: \
                          extended, anonymous and executable")
    configdict = {"dmifile" : DMIDECODE_FILE,
                  "likwid_enable" : DO_LIKWID,
                  "likwid_path" : LIKWID_PATH,
                  "modulecmd" : MODULECMD_PATH,
                  "vecmd_path" : VEOS_BASE,
                  "nvidia_path" : NVIDIA_PATH,
<<<<<<< HEAD
                  "rocm_path" : ROCM_PATH,
=======
                  "loglevel" : DEFAULT_LOGLEVEL,
>>>>>>> 19e880bb
                  "clinfo_path" : CLINFO_PATH,
                  "anonymous" : False,
                  "extended" : False,
                 }
    searchfiles = []

    userfile = config.get("configfile", None)
    configdict["anonymous"] = config.get("anonymous", False)
    configdict["extended"] = config.get("extended", False)
    configdict["executable"] = config.get("executable", None)
    configdict["loglevel"] = config.get("loglevel", DEFAULT_LOGLEVEL)

    if userfile is not None:
        searchfiles.append(userfile)
    else:
        searchfiles = [pjoin(os.getcwd(), ".machinestate")]
        if "HOME" in os.environ:
            searchfiles.append(pjoin(os.environ["HOME"], ".machinestate"))
        searchfiles.append("/etc/machinestate.conf")
    for sfile in searchfiles:
        if pexists(sfile):
            sfp = fopen(sfile)
            if sfp:
                sstr = sfp.read().decode(ENCODING)
                if len(sstr) > 0:
                    try:
                        tmpdict = json.loads(sstr)
                        configdict.update(tmpdict)
                    except:
                        exce = "Configuration file '{}' not valid JSON".format(userfile)
                        raise ValueError(exce)
                sfp.close()
                break

    if configdict["loglevel"]:
        numeric_level = getattr(logging, configdict["loglevel"].upper(), None)
        if not isinstance(numeric_level, int):
            raise ValueError('Invalid log level: {}'.format(configdict["loglevel"]))
        logging.basicConfig(level=numeric_level)

    return configdict


base_js = """
<script>
var acc = document.getElementsByClassName("accordion");
var i;

for (i = 0; i < acc.length; i++) {
  acc[i].addEventListener("click", function() {
    this.classList.toggle("active");
    var children = this.parentNode.childNodes;
    children.forEach(child => {
        if(child.style) {
    		if (child.style.maxHeight) {
        		child.style.maxHeight = null;
       		} else {
	        	child.style.maxHeight = child.scrollHeight + "px";
    	    }
        }
    });
    adjust(this.parentNode);
  });
}

var bExpand = document.getElementsByClassName("option expandable")[0];
var bCollaps = document.getElementsByClassName("option collapsible")[0];

bExpand.addEventListener("click", function() {
	var accNonActive = Array.prototype.filter.call(acc, function(elem, i, acc) {
		return !elem.className.includes("active");
	});
	for (i = 0; i < accNonActive.length; i++) {
		accNonActive[i].click();
	}
});

bCollaps.addEventListener("click", function() {
	var accActive = Array.prototype.filter.call(acc, function(elem, i, acc) {
		return elem.className.includes("active");
	});
	for (i = accActive.length - 1; i >= 0; i--) {
		accActive[i].click();
	}
});

function adjust(node) {
	if(node.style) {
        node.style.maxHeight = 10 * window.innerHeight + "px";
    }
    if(node.parentNode){
    	adjust(node.parentNode);
	}
}
</script>
"""
base_css = """
<style>
.accordion {
  background-color: #eee;
  color: #444;
  cursor: pointer;
  padding: 18px;
  width: 98vw;
  border: none;
  text-align: left;
  outline: none;
  font-size: 15px;
  transition: 0.4s;
}

.active, .accordion:hover {
  background-color: #ccc;
}

.accordion:after {
  content: '\\002B';
  color: #777;
  font-weight: bold;
  float: right;
  margin-left: 5px;
}

.active:after {
  content: "\\2212";
}

.panel {
  padding: 0 18px;
  background-color: white;
  max-height: 0;
  overflow: hidden;
  transition: max-height 0.2s ease-out;
  width: 97vw;
}

.option {
  float: left;
  background-color: #555555;
  border: none;
  color: white;
  padding: 15px 32px;
  text-align: center;
  text-decoration: none;
  display: inline-block;
  font-size: 15px;
}

.expandable {
  background-color: #4CAF50;
  width: 49vw;
}

.collapsible {
  background-color: #f44336;
  width: 49vw;
}
</style>
"""

base_html = """
<!DOCTYPE html>
<html lang="en">
<head>
<title>MachineState</title>
<meta name="viewport" content="width=device-width, initial-scale=1">
<meta charset="UTF-8">
{css}
</head>

<body>
<button class="option expandable">Expand all</button>
<button class="option collapsible">Collapse all</button>
{table}
{script}
</body>
</html>
"""

def get_html(cls, css=True, js=True):
    add_css = base_css if css is True else ""
    add_js = base_js if js is True else ""
    table = cls.get_html()
    return base_html.format(table=table, css=add_css, script=add_js)


def main():
    try:
        # Read command line arguments
        cliargs = read_cli(sys.argv[1:])
        # Read configuration from configuration file
        runargs = read_config(cliargs)
    except Exception as e:
        print(e)
        sys.exit(1)

    # Initialize MachineState class
    mstate = MachineState(**runargs)
    # Generate subclasses of MachineState
    mstate.generate()
    # Update the current state
    mstate.update()

    # Compare a given JSON document (previously created with the same script)
    if cliargs["json"] is not None:
        if mstate == cliargs["json"]:
            print("Current state matches with input file")
        else:
            print("The current state differs at least in one setting with input file")
        sys.exit(0)

    # Get JSON document string (either from the configuration or the state)
    jsonout = {}
    if not cliargs["config"]:
        jsonout = mstate.get_json(sort=cliargs["sort"], intend=cliargs["indent"], meta=cliargs["no_meta"])
    else:
        jsonout = mstate.get_config(sort=cliargs["sort"], intend=cliargs["indent"])

    # Determine output destination
    if not cliargs["output"]:
        if cliargs["html"]:
            print(get_html(mstate))
        else:
            print(jsonout)
    else:
        with open(cliargs["output"], "w") as outfp:
            if cliargs["html"]:
                outfp.write(get_html(mstate))
            else:
                outfp.write(mstate.get_json(sort=cliargs["sort"], intend=cliargs["indent"], meta=cliargs["no_meta"]))
            outfp.write("\n")
    sys.exit(0)

#    # This part is for testing purposes
#    n = OperatingSystemInfo(extended=cliargs["extended"])
#    n.generate()
#    n.update()
#    ndict = n.get()
#    copydict = deepcopy(ndict)
#    print(n == copydict)
#    print(n.get_json(sort=cliargs["sort"], intend=cliargs["indent"]))

__main__ = main
if __name__ == "__main__":
    main()<|MERGE_RESOLUTION|>--- conflicted
+++ resolved
@@ -3547,11 +3547,8 @@
                   "modulecmd" : MODULECMD_PATH,
                   "vecmd_path" : VEOS_BASE,
                   "nvidia_path" : NVIDIA_PATH,
-<<<<<<< HEAD
                   "rocm_path" : ROCM_PATH,
-=======
                   "loglevel" : DEFAULT_LOGLEVEL,
->>>>>>> 19e880bb
                   "clinfo_path" : CLINFO_PATH,
                   "anonymous" : False,
                   "extended" : False,

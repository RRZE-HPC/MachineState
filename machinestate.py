#!/usr/bin/env python3
# -*- coding: utf-8 -*-
"""
This module provides a simple interface for collecting hardware and software settings for
documentation and reproducibility purposes.

Depends on no external module but for all features, the following applications need to be present:
- likwid-pin, likwid-features and likwid-powermeter
- nvidia-smi
- vecmd
- modules (package environment-modules)
- taskset

Provided functions:
- tostrlist: parse string with commas or spaces into list of strings
- tointlist: parse string with commas or spaces into list of integers
- tobytes: parse string with byte units (kB, MB, GB, kiB, MiB, GiB) into bytes
- tohertz: parse string with Hz unit (kHz, MHz, GHz) to Hz
- tohertzlist: parse string with commas or spaces into list of HZ values (tohertz)
- totitle: call string's totitle function and removes all spaces and underscores
- masktolist: parse bitmask to list of integers
- fopen: opens a file if it exists and is readable and returns file pointer

Provided classes:
- HostInfo
- CpuInfo
- OperatingSystemInfo
- KernelInfo
- Uptime
- CpuTopology
- NumaBalance
- LoadAvg
- MemInfo
- CgroupInfo
- WritebackWorkqueue
- CpuFrequency
- NumaInfo
- CacheTopology
- TransparentHugepages
- PowercapInfo
- Hugepages
- CompilerInfo
- MpiInfo
- ShellEnvironment
- PythonInfo
- ClocksourceInfo
- CoretempInfo
- BiosInfo
- ThermalZoneInfo
- VulnerabilitiesInfo
- UsersInfo
- IrqAffinity
- CpuAffinity (uses os.get_schedaffinity(), likwid-pin or taskset)
- ModulesInfo (if modulecmd is present)
- NvidiaInfo (if nvidia-smi is present)
- NecTsubasaInfo (if vecmd is present)
- PrefetcherInfo (if likwid-features is present)
- TurboInfo (if likwid-powermeter is present)
- DmiDecodeFile (if DMIDECODE_FILE is setup properly)

The module contains more classes but all except the above ones are used only internally
"""

# =======================================================================================
#
#      Filename:  machinestate.py
#
#      Description:  Collect hardware and software settings
#
#      Author:   Thomas Gruber (né Roehl), thomas.roehl@googlemail.com
#      Project:  MachineState
#
#      Copyright (C) 2020 RRZE, University Erlangen-Nuremberg
#
#      This program is free software: you can redistribute it and/or modify it under
#      the terms of the GNU General Public License as published by the Free Software
#      Foundation, either version 3 of the License, or (at your option) any later
#      version.
#
#      This program is distributed in the hope that it will be useful, but WITHOUT ANY
#      WARRANTY; without even the implied warranty of MERCHANTABILITY or FITNESS FOR A
#      PARTICULAR PURPOSE.  See the GNU General Public License for more details.
#
#      You should have received a copy of the GNU General Public License along with
#      this program.  If not, see <http://www.gnu.org/licenses/>.
#
# =======================================================================================

# TODO: Should keys be available in all cases?
# TODO: More analysis by ExecutableInfo? (type, compilation info, ...)
# TODO: Add class for 'sysctl -a' ?

################################################################################
# Imports
################################################################################
import os
import sys
import re
import json
import platform
from subprocess import check_output, DEVNULL
from glob import glob
from os.path import join as pjoin
from os.path import exists as pexists
from os.path import getsize as psize
from locale import getpreferredencoding
from datetime import timedelta, datetime
import hashlib
import argparse
from copy import deepcopy
from unittest import TestCase
from shutil import which
from getpass import getuser
from grp import getgrgid
import inspect

################################################################################
# Configuration
################################################################################
# Some classes call LIKWID to get the required information. With the DO_LIKWID
# switch, this can be de/activated.
DO_LIKWID = True
# The LIKWID_PATH is currently unused.
LIKWID_PATH = None
# The DmiDecodeFile class reads the whole content of this file and includes it
# as string to the JSON dict.
DMIDECODE_FILE = "/etc/dmidecode.txt"
# Currently unused option. The BiosInfo class uses information from sysfs
BIOS_XML_FILE = ""
# The ModulesInfo class requires this path to read the loaded modules. It will
# call 'tclsh MODULECMD_PATH' if tclsh and MODULECMD_PATH exist.
MODULECMD_PATH = "tclsh /apps/modules/modulecmd.tcl"
# The NecTsubasaInfo class requires this path to call the vecmd command
VEOS_BASE = "/opt/nec/ve/bin"
# The NvidiaInfo class requires this path if nvidia-smi is not in $PATH
NVIDIA_PATH = "/opt/nvidia/bin"
# The OpenCLInfo class requires this path if clinfo is not in $PATH
CLINFO_PATH = "/usr/bin"

################################################################################
# Version information
################################################################################
MACHINESTATE_VERSION = "0.4.1"
MACHINESTATE_SCHEMA_VERSION = "v1"
__version__ = MACHINESTATE_VERSION

################################################################################
# Constants
################################################################################
ENCODING = getpreferredencoding()

DEBUG_OUTPUT = False

################################################################################
# Helper functions
################################################################################

def fopen(filename):
    if filename is not None and pexists(filename) and os.path.isfile(filename):
        try:
            filefp = open(filename, "rb")
        except PermissionError:
            return None
        return filefp
    return None

################################################################################
# Parser Functions used in multiple places. If a parser function is used only
# in a single class, it is defined as static method in the class
################################################################################


def tostrlist(value):
    r'''Returns string split at \s and , in list of strings. Strings might not be unique in list.

    :param value: string with sub-strings

    :returns: Expanded list
    :rtype: [str]
    '''
    if value is not None:
        if isinstance(value, int):
            value = str(value)
        return re.split(r"[,\s\|]+", value)

def tointlist(value):
    r'''Returns string split at \s and , in list of integers. Supports lists like 0,1-4,7.

    :param value: string with lists like 5,6,8 or 1-4 or 0,1-4,7
    :raises: :class:`ValueError`: Element of the list cannot be casted to type int

    :returns: Expanded list
    :rtype: [int]
    '''
    if value and isinstance(value, int):
        return [value]
    if value and isinstance(value, float):
        return [int(value)]

    if value and isinstance(value, str):
        outlist = []
        for part in [x for x in re.split(r"[,\s]", value) if x.strip()]:
            if '-' in part:
                start, end = part.split("-")
                try:
                    start = int(start)
                    end = int(end)
                except ValueError as exce:
                    raise exce
                outlist += [i for i in range(int(start), int(end)+1)]
            else:
                ipart = None
                mat = re.match(r"(\d+)\.\d+", part)
                if mat:
                    part = mat.group(1)
                try:
                    ipart = int(part)
                except ValueError as exce:
                    raise exce
                if ipart is not None:
                    outlist.append(ipart)
        return outlist
    return None

def totitle(value):
    r'''Returns titleized split (string.title()) with _ and whitespaces removed.'''
    if value and isinstance(value, str):
        return value.title().replace("_", "").replace(" ", "")
    return str(value)

def tobytes(value):
    r'''Returns a size value (XXXX kB or XXXGB) to size in bytes

    :param value: size value (XXXX kB or XXXGB)

    :returns: size in bytes
    :rtype: int
    '''
    if value and isinstance(value, int):
        return value
    if value and isinstance(value, str):
        mat = re.match(r"([\d\.]+)\s*([kKmMgG]{0,1})([i]{0,1})([bB]{0,1})", value)
        if mat is not None:
            count = int(mat.group(1))
            mult = 1024
            if mat.group(4).lower() == "b":
                if mat.group(3).lower() == "i":
                    mult = 1000
            if mat.group(2).lower() == "k":
                count *= mult
            elif mat.group(2).lower() == "m":
                count *= (mult * mult)
            elif mat.group(2).lower() == "g":
                count *= (mult * mult * mult)
            return count
        else:
            value = None
    return value

def masktolist(value):
    '''Returns a integer list with the set bits in a bitmask like 0xff

    :param value: bitmask like ff,ffffffff

    :returns: List of set bits in bitmask
    :rtype: [int]
    '''
    outlist = None
    if value is not None:
        bits = 0
        if isinstance(value, str):
            mask = str(value).replace(",", "")
            bits = len(mask) * 4
            imask = int(mask, 16)
        elif isinstance(value, int):
            imask = value
            bits = 0
            while value > 0:
                value >>= 1
                bits += 1
        outlist = []
        for bit in range(bits):
            if (1<<bit) & imask:
                outlist.append(bit)
    return outlist

def tohertz(value):
    outvalue = None
    if value is not None:
        if isinstance(value, int) or isinstance(value, float):
            outvalue = int(value)
        elif isinstance(value, str):
            mat = re.match(r"([\d\.]+)\s*([kKmMgG]*[Hh]*[z]*)", value)
            if mat:
                outvalue = float(mat.group(1))
                if mat.group(2).lower().startswith("m"):
                    #print("MegaHertz")
                    outvalue *= 1000 * 1000
                elif mat.group(2).lower().startswith("g"):
                    #print("GigaHertz")
                    outvalue *= 1000 * 1000 * 1000
                elif mat.group(2).lower() == "hz":
                    outvalue *= 1
                else:
                    # We assume all other frequencies are in kHz
                    #print("KiloHertz")
                    outvalue *= 1000
                outvalue = int(outvalue)
    #print("tohertz", type(value), value, outvalue)
    return outvalue

def tohertzlist(value):
    outlist = []
    if value and isinstance(value, int):
        return [tohertz(value)]

    if value and isinstance(value, str):
        try:
            for part in [x for x in re.split(r"[,\s]", value) if x.strip()]:
                outlist += [tohertz(part)]
        except ValueError as exce:
            raise exce
        return outlist
    return None

def tobool(value):
    if isinstance(value, int):
        return bool(value)
    elif isinstance(value, float):
        return value != 0.0
    elif isinstance(value, str):
        if re.match(r"\d+", value):
            return bool(int(value))
        elif value.lower() == "on":
            return True
        elif value.lower() == "off":
            return False
        elif value.lower() == "true":
            return True
        elif value.lower() == "false":
            return False
    return False

################################################################################
# Processing functions for entries in class attributes 'files' and 'commands'  #
################################################################################
def match_data(data, regex_str):
    out = data
    regex = re.compile(regex_str)
    nlregex = re.compile(r"\n")
    for line in nlregex.split(data):
        mat = regex.match(line)
        if mat:
            out = mat.group(1)
            break
        else:
            mat = regex.search(line)
            if mat:
                out = mat.group(1)
                break
    return out

def process_file(args):
    data = None
    fname, *matchconvert = args
    filefp = fopen(fname)
    if filefp:
        try:
            data = filefp.read().decode(ENCODING).strip()
            if matchconvert:
                fmatch, *convert = matchconvert
                if fmatch:
                    data = match_data(data, fmatch)
                if convert:
                    fconvert, = convert
                    if fconvert:
                        try:
                            data = fconvert(data)
                        except BaseException:
                            pass
        except OSError as e:
            sys.stderr.write("Failed to read file {}: {}\n".format(fname, e))
        finally:
            filefp.close()
    return data

def process_files(filedict):
    sortdict = {}
    outdict = {}
    for key in filedict:
        fname, fmatch, fparse, *_ = filedict[key]
        if fname not in sortdict:
            sortdict[fname] = []
        sortdict[fname].append((key, fmatch, fparse))
        outdict[key] = None
    for fname in sortdict:
        filefp = fopen(fname)
        data = None
        if filefp:
            try:
<<<<<<< HEAD
                data = filefp.read().decode(ENCODING)
=======
                rawdata = filefp.read()
                data = rawdata.decode(ENCODING)
>>>>>>> 7de0d2c5
                for args in sortdict[fname]:
                    key, fmatch, fparse = args
                    tmpdata = str(data.strip()) if data.strip() else ""
                    if fmatch is not None:
                        tmpdata = match_data(tmpdata, fmatch)
                    if fparse is not None:
                        try:
                            tmpdata = fparse(tmpdata)
                        except BaseException:
                            pass
                    outdict[key] = tmpdata
<<<<<<< HEAD
            except:
                pass
=======
            except OSError as e:
                sys.stderr.write("Failed to read file {}: {}\n".format(fname, e))
>>>>>>> 7de0d2c5
            finally:
                filefp.close()
    return outdict

def process_cmds(cmddict):
    sortdict = {}
    outdict = {}
    for key in cmddict:
        cmd, cmd_opts, cmatch, cparse, *_ = cmddict[key]
        newkey = (cmd, cmd_opts or "")
        if newkey not in sortdict:
            sortdict[newkey] = []
        sortdict[newkey].append((key, cmatch, cparse))
        outdict[key] = None
    for cmdargs in sortdict:
        cmd, cmd_opts = cmdargs
        abscmd = which(cmd)
        data = None
        if abscmd and len(abscmd) > 0:
            exestr = "LANG=C {} {}; exit 0;".format(cmd, cmd_opts)
            data = check_output(exestr, stderr=DEVNULL, shell=True).decode(ENCODING).strip()
        for args in sortdict[cmdargs]:
            key, cmatch, cparse = args
            tmpdata = data
            if tmpdata and cmatch is not None:
                tmpdata = match_data(tmpdata, cmatch)
            if cparse is not None:
                try:
                    tmpdata = cparse(tmpdata)
                except BaseException:
                    pass
            outdict[key] = tmpdata
    return outdict

def process_cmd(args):
    data = None
    cmd, *optsmatchconvert = args
    if cmd:
        abspath = which(cmd)
        #which_cmd = "which {}; exit 0;".format(cmd)
        #data = check_output(which_cmd, stderr=DEVNULL, shell=True).decode(ENCODING).strip()
        if abspath and len(abspath) > 0:
            if optsmatchconvert:
                cmd_opts, *matchconvert = optsmatchconvert
                exe = "LANG=C {} {}; exit 0;".format(cmd, cmd_opts)
                data = check_output(exe, stderr=DEVNULL, shell=True).decode(ENCODING).strip()
                if data and len(data) >= 0 and len(matchconvert) > 0:
                    cmatch, *convert = matchconvert
                    if cmatch:
                        data = match_data(data, cmatch)
                    if convert:
                        cconvert, = convert
                        if cconvert:
                            try:
                                data = cconvert(data)
                            except BaseException:
                                pass
                else:
                    if len(matchconvert) == 2:
                        cmatch, cconvert = matchconvert
                        if cconvert:
                            try:
                                data = cconvert(None)
                            except BaseException:
                                pass

    return data

def get_config_file(args):
    outdict = {}
    fname, *matchconvert = args
    if fname:
        outdict["Filename"] = str(fname)
        if matchconvert:
            fmatch, *convert = matchconvert
            if fmatch:
                outdict["Regex"] = str(fmatch)
            if convert:
                fconvert, = convert
                if fconvert:
                    outdict["Parser"] = str(fconvert)
    return outdict

def get_config_cmd(args):
    outdict = {}
    cmd, *optsmatchconvert = args
    if cmd:
        outdict["Command"] = str(cmd)
        if optsmatchconvert:
            cmd_opts, *matchconvert = optsmatchconvert
            if cmd_opts:
                outdict["CommandOpts"] = str(cmd_opts)
                if matchconvert:
                    cmatch, *convert = matchconvert
                    if cmatch:
                        outdict["Regex"] = str(cmatch)
                    if convert:
                        cconvert, = convert
                        if cconvert:
                            outdict["Parser"] = str(cconvert)
    return outdict

def get_ostype():
    out = process_cmd(("uname", "-s", r"(\s+)", None))
    if out:
        return out
    return "Unknown"

################################################################################
# Base Classes
################################################################################



class InfoGroup:
    def __init__(self, name=None, extended=False, anonymous=False):
        # Holds subclasses
        self._instances = []
        # Holds the data of this class instance
        self._data = {}
        # Space for file reads
        # Key -> (filename, regex_with_one_group, convert_function)
        # If regex_with_one_group is None, the whole content of filename is passed to
        # convert_function. If convert_function is None, the output is saved as string
        self.files = {}
        # Space for commands for execution
        # Key -> (executable, exec_arguments, regex_with_one_group, convert_function)
        # If regex_with_one_group is None, the whole content of filename is passed to
        # convert_function. If convert_function is None, the output is saved as string
        self.commands = {}
        # Space for constants
        # Key -> Value
        self.constants = {}
        # Keys in the group that are required to check equality
        self.required4equal = []
        self.name = None
        # Set attributes
        self.name = name
        self.extended = extended
        self.anonymous = anonymous

    @classmethod
    def from_dict(cls, data):
        """Initialize from data dictionary produced by `get(meta=True)`"""
        if isinstance(data, dict) and not data.get('_meta', "").startswith(cls.__name__):
            raise ValueError("`from_dict` musst be called on class matching `_meta` (call get(meta=True)).")
        if isinstance(data, InfoGroup):
            data = data.get(meta=True)
        intmatch = re.compile(r"^(.*)=([\d]+)$")
        floatmatch = re.compile(r"^(.*)=([\d\.eE+\-]+)$")
        strmatch = re.compile(r"^(.*)='(.*)'$")
        nonematch = re.compile(r"^(.*)='None'$")
        truematch = re.compile(r"^(.*)='True'$")
        falsematch = re.compile(r"^(.*)='False'$")
        anymatch = re.compile(r"^(.*)=(.*)$")
        mmatch = r"{}\((.*)\)".format(cls.__name__)
        m = re.match(mmatch, data['_meta'])
        initargs = {}
        if m:
            argstring = m.group(1)
            for astr in [ x.strip() for x in argstring.split(",") if len(x) > 0]:
                k = None
                v = None
                if intmatch.match(astr):
                    k,v = intmatch.match(astr).groups()
                    v = int(v)
                elif floatmatch.match(astr):
                    k,v = floatmatch.match(astr).groups()
                    v = float(v)
                elif nonematch.match(astr):
                    k = nonematch.match(astr).group(1)
                    v = None
                elif truematch.match(astr):
                    k = truematch.match(astr).group(1)
                    v = True
                elif falsematch.match(astr):
                    k = falsematch.match(astr).group(1)
                    v = False
                elif strmatch.match(astr):
                    k,v = strmatch.match(astr).groups()
                    v = str(v)
                elif anymatch.match(astr):
                    k,v = anymatch.match(astr).groups()
                    v = str(v)
                if v == "None": v = None
                if v == "True": v = True
                if v == "False": v = False
                if k is not None:
                    initargs[k] = v

        c = cls(**dict(initargs))
        validkeys = list(c.files.keys()) + list(c.commands.keys()) + list(c.constants.keys())
        for key, value in data.items():
            if isinstance(value, dict) and '_meta' in value:
                clsname = value['_meta'].split("(")[0]
                c._instances.append(
                    getattr(sys.modules[__name__], clsname).from_dict(value))
            elif key in validkeys or key in [n.name for n in c._instances]:
                c._data[key] = value
        return c

    def addf(self, key, filename, match=None, parse=None, extended=False):
        """Add file to object including regex and parser"""
        self.files[key] = (filename, match, parse)
    def addc(self, key, cmd, cmd_opts=None, match=None, parse=None, extended=False):
        """Add command to object including command options, regex and parser"""
        self.commands[key] = (cmd, cmd_opts, match, parse)
    def const(self, key, value):
        """Add constant value to object"""
        self.constants[key] = value
    def required(self, *args):
        """Add item(s) to list of required fields at comparison"""
        if args:
            for arg in args:
                if isinstance(arg, list):
                    for subarg in arg:
                        if subarg not in self.required4equal:
                            self.required4equal.append(subarg)
                elif isinstance(arg, str):
                    if arg not in self.required4equal:
                        self.required4equal.append(arg)

    def generate(self):
        '''Generate subclasses, defined by derived classes'''
        pass

    def update(self):
        '''Read object's files and commands. Triggers update() of subclasses'''
        outdict = {}
        if len(self.files) > 0:
            outdict.update(process_files(self.files))
        if len(self.commands) > 0:
            outdict.update(process_cmds(self.commands))
        if len(self.constants) > 0:
            for key in self.constants:
                outdict[key] = self.constants[key]
        for inst in self._instances:
            inst.update()
        self._data.update(outdict)

    def get(self, meta=False):
        """Get the object's and all subobjects' data as dict"""
        outdict = {}
        for inst in self._instances:
            clsout = inst.get(meta=meta)
            outdict.update({inst.name : clsout})
        outdict.update(self._data)
        if meta:
            outdict["_meta"] = self.__repr__()
        return outdict
    def get_html(self, level=0):
        """Get the object's and all subobjects' data as collapsible HTML table used by get_html()"""
        s = ""
        s += "<button class=\"accordion\">{}</button>\n".format(self.name)
        s += "<div class=\"panel\">\n<table style=\"width:100vw\">\n"
        for k,v in self._data.items():
            if isinstance(v, list):
                s += "<tr>\n<td style=\"width: 20%\"><b>{}:</b></td>\n<td>{}</td>\n</tr>\n".format(k, ", ".join([str(x) for x in v]))
            else:
                s += "<tr>\n<td style=\"width: 20%\"><b>{}:</b></td>\n<td>{}</td>\n</tr>\n".format(k, v)
        for inst in self._instances:
            if len(self._data) > 0 and level > 0:
                s += "<tr>\n<td colspan=\"2\">\n{}</td>\n</tr>".format(inst.get_html(level+1))
            else:
                s += "<tr>\n<td>{}</td>\n</tr>".format(inst.get_html(level+1))
        s += "</table>\n</div>\n"
        return s

    def get_json(self, sort=False, intend=4, meta=True):
        """Get the object's and all subobjects' data as JSON document (string)"""
        outdict = self.get(meta=meta)
        return json.dumps(outdict, sort_keys=sort, indent=intend)

    def get_config(self):
        """Get the object's and all subobjects' configuration as JSON document (string)"""
        outdict = {}
        selfdict = {}
        selfdict["Type"] = str(self.__class__.__name__)
        selfdict["ClassType"] = "InfoGroup"
        if len(self.files) > 0:
            outfiles = {}
            for key in self.files:
                val = self.files.get(key, None)
                outfiles[key] = get_config_file(val)
            outdict.update({"Files" : outfiles})
        if len(self.commands) > 0:
            outcmds = {}
            for key in self.commands:
                val = self.commands.get(key, None)
                outcmds[key] = get_config_cmd(val)
            outdict.update({"Commands" : outcmds})

        if len(self.constants) > 0:
            outconst = {}
            for key in self.constants:
                outconst[key] = self.constants[key]
            outdict.update({"Constants" : outconst})
        outdict["Config"] = selfdict
        for inst in self._instances:
            outdict.update({inst.name : inst.get_config()})
        return outdict
# This is a starting point to implement a json-schema for MachineState
#    def get_schema(self):
#        schemedict = {}
#        pdict = {}
#        clsname = self.name.lower()
#        surl = "https://rrze-hpc.github.io/MachineState/scheme/{}.schema.json".format(clsname)
#        schemedict["$schema"] = "http://json-schema.org/draft-07/schema#"
#        schemedict["$id"] = surl
#        schemedict["title"] = self.name
#        schemedict["description"] = self.name
#        schemedict["type"] = "object"
#        schemedict["required"] = list(self.required4equal)

#        for key in self.files:
#            vtype = "string"
#            itype = None
#            fname, _, parse = self.files[key]
#            if parse in [int, tobytes, tohertz]:
#                vtype == "integer"
#            if parse in [tointlist, tohertzlist, tostrlist]:
#                vtype == "array"
#                itype == "integer"
#                if parse == tostrlist:
#                    itype == "string"
#            pdict[key] = {"type" : vtype, "description" : fname}
#            if itype:
#                pdict[key]["items"] = {"type" : itype}
#        for key in self.commands:
#            vtype = "string"
#            itype = None
#            cname, _, _, parse = self.commands[key]
#            if parse in [int, tobytes, tohertz]:
#                vtype == "integer"
#            if parse in [tointlist, tohertzlist, tostrlist]:
#                vtype == "array"
#                itype == "integer"
#                if parse == tostrlist:
#                    itype == "string"
#            pdict[key] = {"type" : vtype, "description" : fname}
#            if itype:
#                pdict[key]["items"] = {"type" : itype}
#        schemedict["properties"] = pdict
#        return schemedict

    def __eq__(self, other):
        """Compare object with another object-like structure like Class,
           dict, JSON document or path to JSON file"""
        self_meta = False
        def valuecmp(key, cls, left, right):
            """Compare two values used only internally in __eq__"""
            tcase = TestCase()
            estr = "key '{}' for class {}".format(key, cls)
            if isinstance(left, str) and isinstance(right, str):
                lmatch = re.match(r"^([\d\.]+).*", left)
                rmatch = re.match(r"^([\d\.]+).*", right)
                if lmatch and rmatch:
                    try:
                        left = float(lmatch.group(1))
                        right = float(rmatch.group(1))
                    except:
                        pass
            if ((isinstance(left, int) and isinstance(right, int)) or
                (isinstance(left, float) and isinstance(right, float))):
                try:
                    tcase.assertAlmostEqual(left, right, delta=left*0.2)
                except BaseException as exce:
                    print("ERROR: AlmostEqual check failed for {} (delta +/- 20%): {}".format(estr, exce))
                    return False
            elif left != right:
                print("ERROR: Equality check failed for {}".format(estr))
                return False
            return True

        # Load the other object
        if isinstance(other, str):
            if pexists(other):
                jsonfp = fopen(other)
                if jsonfp:
                    other = jsonfp.read().decode(ENCODING)
                    jsonfp.close()
            try:
                otherdict = json.loads(other)
                self_meta = True
            except:
                raise ValueError("`__eq__` musst be called on InfoGroup class, \
                                  dict, JSON or path to JSON file.")
        elif isinstance(other, InfoGroup):
            otherdict = other.get(meta=True)
            self_meta = True
        elif isinstance(other, dict):
            otherdict = other
            if "_meta" in otherdict:
                self_meta = True
        elif self.get() is None and other is None:
            return True
        else:
            raise ValueError("`__eq__` musst be called on InfoGroup class, dict, \
                              JSON or path to JSON file.")
        # After here only dicts allowed
        selfdict = self.get(meta=self_meta)
        clsname = self.__class__.__name__
        key_not_found = 'KEY_NOT_FOUND_IN_OTHER_DICT'
        selfkeys = selfdict.keys()
        otherkeys = otherdict.keys()
        if set(selfkeys) & set(self.required4equal) != set(self.required4equal):
            print("Required keys missing in object: {}".format(
                  ", ".join(set(self.required4equal) - set(selfkeys)))
                 )
        if set(otherkeys) & set(self.required4equal) != set(self.required4equal):
            print("Required keys missing in compare object: {}".format(
                  ", ".join(set(self.required4equal) - set(otherkeys)))
                 )
            
        inboth = set(selfkeys) & set(otherkeys)
        diff = {k:(selfdict[k], otherdict[k])
                for k in inboth
                if ((not valuecmp(k, clsname, selfdict[k], otherdict[k]))
                     and k in self.required4equal
                   )
               }
        diff.update({k:(selfdict[k], key_not_found)
                     for k in selfkeys - inboth
                     if k in self.required4equal
                    })
        diff.update({k:(key_not_found, otherdict[k])
                     for k in otherkeys - inboth
                     if k in self.required4equal
                    })
#        for k in diff:
#            print(k)
#            print(v[0])
#            print(v[1])
        return len(diff) == 0
    
    def _init_args(self):
        """Get list of tuples with __init__ arguments"""
        parameters = inspect.signature(self.__init__).parameters.values()
        arglist = [
            (p.name, getattr(self, p.name))
            for p in parameters
            if p.default is not getattr(self, p.name)
        ]
        return arglist

    def __repr__(self):
        cls = str(self.__class__.__name__)
        args = ", ".join(["{}={!r}".format(k,v) for k,v in self._init_args()])
        return "{}({})".format(cls, args)

class PathMatchInfoGroup(InfoGroup):
    '''Class for matching files in a folder and create subclasses for each path'''
    def __init__(self,
                 name=None,
                 extended=False,
                 anonymous=False,
                 searchpath=None,
                 match=None,
                 subclass=None,
                 subargs={}):
        super(PathMatchInfoGroup, self).__init__(extended=extended, name=name, anonymous=anonymous)
        self.searchpath = None
        self.match = None
        self.subargs = {}
        self.subclass = None

        if searchpath and isinstance(searchpath, str):
            if os.path.exists(os.path.dirname(searchpath)):
                self.searchpath = searchpath
        if match and isinstance(match, str):
            self.match = match

        if subargs and isinstance(subargs, dict):
            self.subargs = subargs

        if subclass:
            if callable(subclass) and type(subclass) == type(InfoGroup):
                self.subclass = subclass


    def generate(self):
        glist = []
        if self.searchpath and self.match and self.subclass:
            mat = re.compile(self.match)
            base = self.searchpath
            try:
                glist += sorted([int(mat.match(f).group(1)) for f in glob(base) if mat.match(f)])
            except ValueError:
                glist += sorted([mat.match(f).group(1) for f in glob(base) if mat.match(f)])
            for item in glist:
                cls = self.subclass(item,
                                    extended=self.extended,
                                    anonymous=self.anonymous,
                                    **self.subargs)
                cls.generate()
                self._instances.append(cls)
    def get_config(self):
        outdict = super(PathMatchInfoGroup, self).get_config()
        selfdict = {}
        selfdict["Type"] = str(self.__class__.__name__)
        selfdict["ClassType"] = "PathMatchInfoGroup"
        if self.searchpath:
            selfdict["SearchPath"] = str(self.searchpath)
        if self.match:
            selfdict["Regex"] = str(self.match)
        if self.subclass:
            selfdict["SubClass"] = str(self.subclass.__name__)
        if self.subargs:
            selfdict["SubArgs"] = str(self.subargs)
        outdict["Config"] = selfdict
        for inst in self._instances:
            outdict.update({inst.name : inst.get_config()})
        return outdict

class ListInfoGroup(InfoGroup):
    '''Class for creating subclasses based on a list given by the user. All subclasses have the same
    class type.
    '''
    def __init__(self,
                 name=None,
                 extended=False,
                 anonymous=False,
                 userlist=None,
                 subclass=None,
                 subargs=None):
        super(ListInfoGroup, self).__init__(extended=extended, name=name, anonymous=anonymous)
        self.userlist = userlist or []
        if isinstance(subclass, str) or isinstance(subclass, int) or isinstance(subclass, bool):
            self.subclass = None
        else:
            self.subclass = subclass
        self.subargs = subargs if isinstance(subargs, dict) else {}

    def generate(self):
        if self.userlist and self.subclass:
            for item in self.userlist:
                cls = self.subclass(item,
                                    extended=self.extended,
                                    anonymous=self.anonymous,
                                    **self.subargs)
                cls.generate()
                self._instances.append(cls)

    def get_config(self):
        outdict = super(ListInfoGroup, self).get_config()
        selfdict = {}
        selfdict["Type"] = str(self.__class__.__name__)
        selfdict["ClassType"] = "ListInfoGroup"
        if self.subclass:
            selfdict["SubClass"] = str(self.subclass.__name__)
        if self.subargs:
            selfdict["SubArgs"] = str(self.subargs)
        if self.userlist:
            selfdict["List"] = str(self.userlist)
        for inst in self._instances:
            outdict.update({inst.name : inst.get_config()})
        outdict["Config"] = selfdict
        return outdict

class MultiClassInfoGroup(InfoGroup):
    '''Class for creating subclasses based on a list of class types given by the user.
    '''
    def __init__(self,
                 name=None,
                 extended=False,
                 anonymous=False,
                 classlist=[],
                 classargs=[]):
        super(MultiClassInfoGroup, self).__init__(extended=extended, name=name, anonymous=anonymous)
        self.classlist = []
        self.classargs = []
        if len(classlist) == len(classargs):
            if classlist:
                valid = True
                for cls in classlist:
                    if not (callable(cls) and type(cls) == type(InfoGroup)):
                        valid = False
                        break
                if valid:
                    self.classlist = classlist
            if classargs:
                valid = True
                for cls in classargs:
                    if not isinstance(cls, dict):
                        valid = False
                        break
                    if valid:
                        self.classargs = classargs

    def generate(self):
        for cltype, clargs in zip(self.classlist, self.classargs):
            try:
                cls = cltype(extended=self.extended, anonymous=self.anonymous, **clargs)
                if cls:
                    cls.generate()
                    self._instances.append(cls)
            except BaseException as exce:
                #print("{}.generate: {}".format(cltype.__name__, exce))
                raise exce

    def get_config(self):
        outdict = super(MultiClassInfoGroup, self).get_config()
        outdict["Type"] = str(self.__class__.__name__)
        outdict["ClassType"] = "MultiClassInfoGroup"
        for cls, args in zip(self.classlist, self.classargs):
            outdict[str(cls.__name__)] = str(args)
        for inst in self._instances:
            outdict.update({inst.name : inst.get_config()})
        return outdict


class MachineStateInfo(InfoGroup):
    def __init__(self, extended=False, anonymous=False):
        super(MachineStateInfo, self).__init__(name="MachineState",
                                               anonymous=anonymous,
                                               extended=extended)
        self.const("Extended", self.extended)
        self.const("Anonymous", self.anonymous)
        self.const("Version", MACHINESTATE_VERSION)
        self.const("SchemaVersion", MACHINESTATE_SCHEMA_VERSION)
        self.const("Timestamp", datetime.now().ctime())
        self.required("SchemaVersion", "Extended", "Anonymous")


class MachineState(MultiClassInfoGroup):
    '''Main MachineState Class spawning all configuration specific subclasses'''
    def __init__(self,
                 extended=False,
                 executable=None,
                 anonymous=False,
                 debug=DEBUG_OUTPUT,
                 dmifile=DMIDECODE_FILE,
                 likwid_enable=DO_LIKWID,
                 likwid_path=LIKWID_PATH,
                 nvidia_path=NVIDIA_PATH,
                 modulecmd=MODULECMD_PATH,
                 vecmd_path=VEOS_BASE,
                 clinfo_path=CLINFO_PATH):
        super(MachineState, self).__init__(extended=extended, anonymous=anonymous)
        self.executable = executable
        self.debug = debug
        self.dmifile = dmifile
        self.likwid_enable= likwid_enable
        self.likwid_path = likwid_path
        self.nvidia_path = nvidia_path
        self.modulecmd = modulecmd
        self.vecmd_path = vecmd_path
        ostype = get_ostype()
        if ostype == "Linux":
            self.classlist = [
                MachineStateInfo,
                HostInfo,
                CpuInfo,
                OperatingSystemInfo,
                KernelInfo,
                Uptime,
                CpuTopology,
                NumaBalance,
                LoadAvg,
                MemInfo,
                CgroupInfo,
                WritebackInfo,
                WritebackWorkqueue,
                CpuFrequency,
                NumaInfo,
                CacheTopology,
                TransparentHugepages,
                PowercapInfo,
                Hugepages,
                CompilerInfo,
                MpiInfo,
                ShellEnvironment,
                PythonInfo,
                ClocksourceInfo,
                CoretempInfo,
                BiosInfo,
                ThermalZoneInfo,
                VulnerabilitiesInfo,
                UsersInfo,
                CpuAffinity,
            ]
            if extended:
                self.classlist.append(IrqAffinity)
            self.classargs = [{} for x in self.classlist]

            self.classlist.append(ModulesInfo)
            self.classargs.append({"modulecmd" : modulecmd})
            self.classlist.append(NvidiaSmiInfo)
            self.classargs.append({"nvidia_path" : nvidia_path})
            self.classlist.append(NecTsubasaInfo)
            self.classargs.append({"vecmd_path" : vecmd_path})
            self.classlist.append(DmiDecodeFile)
            self.classargs.append({"dmifile" : dmifile})
            self.classlist.append(ExecutableInfo)
            self.classargs.append({"executable" : executable})
            self.classlist.append(OpenCLInfo)
            self.classargs.append({"clinfo_path" : clinfo_path})
            if likwid_enable:
                if likwid_path is None or not pexists(likwid_path):
                    path = which("likwid-topology")
                    if path:
                        likwid_path = os.path.dirname(path)
                clargs = {"likwid_base" : likwid_path}
                self.classlist += [PrefetcherInfo, TurboInfo]
                self.classargs += [clargs, clargs]
        elif ostype == "Darwin":
            self.classlist = [
                MachineStateInfo,
                HostInfo,
                CpuInfoMacOS,
                OSInfoMacOS,
                CacheTopologyMacOS,
                CpuTopologyMacOS,
                CpuFrequencyMacOs,
                UptimeMacOs,
                UsersInfo,
                ShellEnvironment,
                PythonInfo,
                CompilerInfo,
                LoadAvgMacOs,
                MemInfoMacOS,
                MpiInfo,
                NumaInfoMacOS,
            ]
            self.classargs = [{} for x in self.classlist]

<<<<<<< HEAD
            self.classlist.append(OpenCLInfo)
            self.classargs.append({"clinfo_path" : clinfo_path})
=======
>>>>>>> 7de0d2c5
    def get_config(self, sort=False, intend=4):
        outdict = {}
        for inst in self._instances:
            clsout = inst.get_config()
            outdict.update({inst.name : clsout})
        return json.dumps(outdict, sort_keys=sort, indent=intend)

    def get_html(self, level=0):
        s = ""
        s += "<table style=\"width:100vw\">\n"
#        for k,v in self._data.items():
#            if isinstance(v, list):
#                s += "<tr>\n\t<td>{}</td>\n\t<td>{}</td>\n</tr>\n".format(k, ", ".join([str(x) for x in v]))
#            else:
#                s += "<tr>\n\t<td>{}</td>\n\t<td>{}</td>\n</tr>\n".format(k, v)
        for inst in self._instances:
            s += "<tr>\n\t<td>{}</td>\n</tr>".format(inst.get_html(level+1))
        s += "</table>\n\n"
        return s


################################################################################
# Configuration Classes
################################################################################

################################################################################
# Infos about operating system
################################################################################
class OSInfoMacOS(InfoGroup):
    def __init__(self, extended=False, anonymous=False):
        super(OSInfoMacOS, self).__init__(anonymous=anonymous, extended=extended)
        self.name = "OperatingSystemInfo"
        ostype = get_ostype()
        self.const("Type", ostype)
        self.required("Type")
        self.addc("Version", "sysctl", "-n kern.osproductversion", r"([\d\.]+)")
        self.required("Version")

class OperatingSystemInfo(InfoGroup):
    def __init__(self, extended=False, anonymous=False):
        super(OperatingSystemInfo, self).__init__(anonymous=anonymous, extended=extended)
        self.name = "OperatingSystemInfo"
        ostype = get_ostype()
        self.const("Type", ostype)
        self.required("Type")
        self.addf("Name", "/etc/os-release", r"NAME=[\"]*([^\"]+)[\"]*\s*")
        self.addf("Version", "/etc/os-release", r"VERSION=[\"]*([^\"]+)[\"]*\s*")

        self.required(["Name", "Version"])
        if extended:
            self.addf("URL", "/etc/os-release", r"HOME_URL=[\"]*([^\"]+)[\"]*\s*")

################################################################################
# Infos about NUMA balancing
################################################################################
class NumaBalance(InfoGroup):
    def __init__(self, extended=False, anonymous=False):
        super(NumaBalance, self).__init__(extended=extended, anonymous=anonymous)
        self.name = "NumaBalancing"
        base = "/proc/sys/kernel"
        regex = r"(\d+)"
        self.addf("Enabled", pjoin(base, "numa_balancing"), regex, tobool)
        self.required("Enabled")
        if extended:
            names = ["ScanDelayMs", "ScanPeriodMaxMs", "ScanPeriodMinMs", "ScanSizeMb"]
            files = ["numa_balancing_scan_delay_ms", "numa_balancing_scan_period_max_ms",
                     "numa_balancing_scan_period_min_ms", "numa_balancing_scan_size_mb"]
            for key, fname in zip(names, files):
                self.addf(key, pjoin(base, fname), regex, int)
                self.required(key)

################################################################################
# Infos about the host
################################################################################
class HostInfo(InfoGroup):
    def __init__(self, extended=False, anonymous=False):
        super(HostInfo, self).__init__(anonymous=anonymous, extended=extended)
        self.name = "HostInfo"
        if not anonymous:
            self.addc("Hostname", "hostname", "-s", r"(.+)")
            if extended:
                self.addc("Domainname", "hostname", "-d", r"(.+)")
                self.addc("FQDN", "hostname", "-f", r"(.+)")

################################################################################
# Infos about the CPU
################################################################################

class CpuInfoMacOS(InfoGroup):
    def __init__(self, extended=False, anonymous=False):
        super(CpuInfoMacOS, self).__init__(name="CpuInfo", extended=extended, anonymous=anonymous)
        self.const("MachineType", platform.machine())
        self.addc("Vendor", "sysctl", "-a", r"machdep.cpu.vendor: (.*)")
        self.addc("Name", "sysctl", "-a", r"machdep.cpu.brand_string: (.*)")
        self.addc("Family", "sysctl", "-a", r"machdep.cpu.family: (\d+)", int)
        self.addc("Model", "sysctl", "-a", r"machdep.cpu.model: (\d+)", int)
        self.addc("Stepping", "sysctl", "-a", r"machdep.cpu.stepping: (\d+)", int)
        if extended:
            self.addc("Flags", "sysctl", "-a", r"machdep.cpu.features: (.*)", tostrlist)
            self.addc("ExtFlags", "sysctl", "-a", r"machdep.cpu.extfeatures: (.*)", tostrlist)
            self.addc("Leaf7Flags", "sysctl", "-a", r"machdep.cpu.leaf7_features: (.*)", tostrlist)
            self.addc("Microcode", "sysctl", "-a", r"machdep.cpu.microcode_version: (.*)")
            self.addc("ExtFamily", "sysctl", "-a", r"machdep.cpu.extfamily: (\d+)", int)
            self.addc("ExtModel", "sysctl", "-a", r"machdep.cpu.extmodel: (\d+)", int)
        self.required(["Vendor", "Family", "Model", "Stepping"])

class CpuInfo(InfoGroup):
    def __init__(self, extended=False, anonymous=False):
        super(CpuInfo, self).__init__(name="CpuInfo", extended=extended, anonymous=anonymous)
        march = platform.machine()
        self.const("MachineType", march)

        if march in ["x86_64", "i386"]:
            self.addf("Vendor", "/proc/cpuinfo", r"vendor_id\s+:\s(.*)")
            self.addf("Name", "/proc/cpuinfo", r"model name\s+:\s(.+)")
            self.addf("Family", "/proc/cpuinfo", r"cpu family\s+:\s(.+)", int)
            self.addf("Model", "/proc/cpuinfo", r"model\s+:\s(.+)", int)
            self.addf("Stepping", "/proc/cpuinfo", r"stepping\s+:\s(.+)", int)
        elif march in ["aarch64"]:
            self.addf("Vendor", "/proc/cpuinfo", r"CPU implementer\s+:\s([x0-9a-fA-F]+)")
            self.addf("Family", "/proc/cpuinfo", r"CPU architecture\s*:\s([x0-9a-fA-F]+)", int)
            self.addf("Model", "/proc/cpuinfo", r"CPU variant\s+:\s([x0-9a-fA-F]+)", int)
            self.addf("Stepping", "/proc/cpuinfo", r"CPU revision\s+:\s([x0-9a-fA-F]+)", int)
            self.addf("Variant", "/proc/cpuinfo", r"CPU part\s+:\s([x0-9a-fA-F]+)", int)
        elif march in ["ppc64le", "ppc64"]:
            self.addf("Platform", "/proc/cpuinfo", r"platform\s+:\s(.*)")
            self.addf("Name", "/proc/cpuinfo", r"model\s+:\s(.+)")
            self.addf("Family", "/proc/cpuinfo", r"cpu\s+:\s(POWER\d+).*")
            self.addf("Model", "/proc/cpuinfo", r"model\s+:\s(.+)")
            self.addf("Stepping", "/proc/cpuinfo", r"revision\s+:\s(.+)")

        
        if pexists("/sys/devices/system/cpu/smt/active"):
            self.addf("SMT", "/sys/devices/system/cpu/smt/active", r"(\d+)", tobool)
            self.required("SMT")
        if extended:
            if march in ["x86_64", "i386"]:
                self.addf("Flags", "/proc/cpuinfo", r"flags\s+:\s(.+)", tostrlist)
                self.addf("Microcode", "/proc/cpuinfo", r"microcode\s+:\s(.+)")
                self.addf("Bugs", "/proc/cpuinfo", r"bugs\s+:\s(.+)", tostrlist)
                self.required("Microcode")
            elif march in ["aarch64"]:
                self.addf("Flags", "/proc/cpuinfo", r"Features\s+:\s(.+)", tostrlist)

        self.required(["Vendor", "Family", "Model", "Stepping"])

################################################################################
# CPU Topology
################################################################################
class CpuTopologyMacOSClass(InfoGroup):
    def __init__(self, ident, extended=False, anonymous=False, ncpu=1, ncores=1, ncores_pack=1):
        super(CpuTopologyMacOSClass, self).__init__(
            name="Cpu{}".format(ident), anonymous=anonymous, extended=extended)
        self.ident = ident
        self.ncpu = ncpu
        self.ncores = ncores
        self.ncores_pack = ncores_pack
        smt = ncpu/ncores
        self.const("ThreadId", int(ident % smt))
        self.const("CoreId", int(ident//smt))
        self.const("PackageId", int(ident//ncores_pack))
        self.const("HWThread", ident)
        self.required("CoreId", "PackageId", "HWThread", "ThreadId")

class CpuTopologyMacOS(ListInfoGroup):
    def __init__(self, extended=False, anonymous=False):
        super(CpuTopologyMacOS, self).__init__(
            name="CpuTopology", anonymous=anonymous, extended=extended)
        ncpu = process_cmd(("sysctl", "-a", r"hw.logicalcpu: (\d+)", int))
        ncores_pack = process_cmd(("sysctl", "-a", r"machdep.cpu.cores_per_package: (\d+)", int))
        ncores = process_cmd(("sysctl", "-a", r"machdep.cpu.core_count: (\d+)", int))
        if isinstance(ncpu, int) and isinstance(ncores_pack, int) and isinstance(ncores, int):
            self.userlist = list(range(ncpu))
            self.subclass = CpuTopologyMacOSClass
            self.subargs = {"ncpu" : ncpu, "ncores" : ncores, "ncores_pack" : ncores_pack}
            self.const("NumHWThreads", ncpu)
            self.const("SMTWidth", ncpu//ncores)
            self.const("NumCores", ncores)
            self.const("NumSockets", ncpu//ncores_pack)
            self.const("NumNUMANodes", ncpu//ncores_pack)

class CpuTopologyClass(InfoGroup):
    def __init__(self, ident, extended=False, anonymous=False):
        super(CpuTopologyClass, self).__init__(
            name="Cpu{}".format(ident), anonymous=anonymous, extended=extended)
        self.ident = ident
        base = "/sys/devices/system/cpu/cpu{}/topology".format(ident)
        self.addf("CoreId", pjoin(base, "core_id"), r"(\d+)", int)
        self.addf("PackageId", pjoin(base, "physical_package_id"), r"(\d+)", int)
        self.const("HWThread", ident)
        self.const("ThreadId", CpuTopologyClass.getthreadid(ident))
        self.required("CoreId", "PackageId", "HWThread", "ThreadId")

    @staticmethod
    def getthreadid(hwthread):
        base = "/sys/devices/system/cpu/cpu{}/topology/thread_siblings_list".format(hwthread)
        outfp = fopen(base)
        tid = 0
        if outfp:
            tid = 0
            data = outfp.read().decode(ENCODING).strip()
            dlist = data.split(",")
            if len(dlist) == 1:
                tid = 0
            elif len(dlist) > 1:
                tid = dlist.index(str(hwthread))
            elif "-" in data:
                dlist = data.split("-")
                if len(dlist) > 1:
                    trange = range(int(dlist[0]), int(dlist[1])+1)
                    tid = trange.index(hwthread)
            outfp.close
        return tid


class CpuTopology(PathMatchInfoGroup):
    def __init__(self, extended=False, anonymous=False):
        super(CpuTopology, self).__init__(extended=extended, anonymous=anonymous)
        self.name = "CpuTopology"
        self.searchpath = "/sys/devices/system/cpu/cpu*"
        self.match = r".*/cpu(\d+)$"
        self.subclass = CpuTopologyClass
        self.const("NumHWThreads", CpuTopology.getnumcpus())
        self.const("NumNUMANodes", CpuTopology.getnumnumanodes())
        self.const("SMTWidth", CpuTopology.getsmtwidth())
        self.const("NumSockets", CpuTopology.getnumpackages())
        self.const("NumCores", CpuTopology.getnumcores())

    @staticmethod
    def getnumcpus():
        searchpath = "/sys/devices/system/cpu/cpu*"
        match = r".*/cpu(\d+)$"
        if searchpath and match and pexists(os.path.dirname(searchpath)):
            mat = re.compile(match)
            base = searchpath
            glist = sorted([int(mat.match(f).group(1)) for f in glob(base) if mat.match(f)])
            return len(glist)
        return 0
    @staticmethod
    def getnumnumanodes():
        searchpath = "/sys/devices/system/node/node*"
        match = r".*/node(\d+)$"
        if searchpath and match and pexists(os.path.dirname(searchpath)):
            mat = re.compile(match)
            base = searchpath
            glist = sorted([int(mat.match(f).group(1)) for f in glob(base) if mat.match(f)])
            return len(glist)
        return 0
    def getsmtwidth():
        filefp = fopen("/sys/devices/system/cpu/cpu0/topology/thread_siblings_list")
        if filefp:
            data = filefp.read().decode(ENCODING).strip()
            filefp.close()
            return len(re.split(r",", data))
        return 1
    def getnumpackages():
        flist = glob("/sys/devices/system/cpu/cpu*/topology/physical_package_id")
        plist = []
        for fname in flist:
            filefp = fopen(fname)
            if filefp:
                data = filefp.read().decode(ENCODING).strip()
                if data not in plist:
                    plist.append(data)
                filefp.close()
        if len(plist) > 0:
            return len(plist)
        return 1
    def getnumcores():
        flist = glob("/sys/devices/system/cpu/cpu*/topology/core_id")
        plist = []
        for fname in flist:
            filefp = fopen(fname)
            if filefp:
                data = filefp.read().decode(ENCODING).strip()
                if data not in plist:
                    plist.append(data)
                filefp.close()
        return len(plist) * CpuTopology.getnumpackages()

################################################################################
# CPU Frequency
################################################################################
class CpuFrequencyMacOsCpu(InfoGroup):
    def __init__(self, extended=False, anonymous=False):
        super(CpuFrequencyMacOsCpu, self).__init__(extended=extended, anonymous=anonymous)
        self.name = "Cpus"
        self.addc("MaxFreq", "sysctl", "-a", r"hw.cpufrequency_max: (\d+)", int)
        self.addc("MinFreq", "sysctl", "-a", r"hw.cpufrequency_min: (\d+)", int)

class CpuFrequencyMacOsBus(InfoGroup):
    def __init__(self, extended=False, anonymous=False):
        super(CpuFrequencyMacOsBus, self).__init__(extended=extended, anonymous=anonymous)
        self.name = "Bus"
        self.addc("MaxFreq", "sysctl", "-a", r"hw.busfrequency_max: (\d+)", int)
        self.addc("MinFreq", "sysctl", "-a", r"hw.busfrequency_min: (\d+)", int)

class CpuFrequencyMacOs(MultiClassInfoGroup):
    def __init__(self, extended=False, anonymous=False):
        super(CpuFrequencyMacOs, self).__init__(extended=extended, anonymous=anonymous)
        self.name = "CpuFrequency"
        self.classlist = [CpuFrequencyMacOsCpu, CpuFrequencyMacOsBus]
        self.classargs = [{} for c in self.classlist]
        self.addc("TimerFreq", "sysctl", "-a", r"hw.tbfrequency: (\d+)", int)

class CpuFrequencyClass(InfoGroup):
    def __init__(self, ident, extended=False, anonymous=False):
        super(CpuFrequencyClass, self).__init__(
            name="Cpu{}".format(ident), anonymous=anonymous, extended=extended)
        self.ident = ident
        base = "/sys/devices/system/cpu/cpu{}/cpufreq".format(ident)
        if pexists(pjoin(base, "scaling_max_freq")):
            self.addf("MaxFreq", pjoin(base, "scaling_max_freq"), r"(\d+)", tohertz)
        if pexists(pjoin(base, "scaling_max_freq")):
            self.addf("MinFreq", pjoin(base, "scaling_min_freq"), r"(\d+)", tohertz)
        if pexists(pjoin(base, "scaling_governor")):
            self.addf("Governor", pjoin(base, "scaling_governor"), r"(.+)")
        if pexists(pjoin(base, "energy_performance_preference")):
            fname = pjoin(base, "energy_performance_preference")
            self.addf("EnergyPerfPreference", fname, r"(.+)")
        self.required(list(self.files.keys()))

class CpuFrequency(PathMatchInfoGroup):
    def __init__(self, extended=False, anonymous=False):
        super(CpuFrequency, self).__init__(extended=extended, anonymous=anonymous)
        self.name = "CpuFrequency"
        base = "/sys/devices/system/cpu/cpu0/cpufreq"
        if pexists(base):
            self.searchpath = "/sys/devices/system/cpu/cpu*"
            self.match = r".*/cpu(\d+)$"
            self.subclass = CpuFrequencyClass
            if pexists(pjoin(base, "scaling_driver")):
                self.addf("Driver", pjoin(base, "scaling_driver"), r"(.*)")
                self.required("Driver")
            if extended:
                if pexists(pjoin(base, "cpuinfo_transition_latency")):
                    fname = pjoin(base, "cpuinfo_transition_latency")
                    self.addf("TransitionLatency", fname, r"(\d+)", int)
                if pexists(pjoin(base, "cpuinfo_max_freq")):
                    self.addf("MaxAvailFreq", pjoin(base, "cpuinfo_max_freq"), r"(\d+)", tohertz)
                if pexists(pjoin(base, "cpuinfo_min_freq")):
                    self.addf("MinAvailFreq", pjoin(base, "cpuinfo_min_freq"), r"(\d+)", tohertz)
                if pexists(pjoin(base, "scaling_available_frequencies")):
                    fname = pjoin(base, "scaling_available_frequencies")
                    self.addf("AvailFrequencies", fname, r"(.*)", tohertzlist)
                if pexists(pjoin(base, "scaling_available_governors")):
                    fname = pjoin(base, "scaling_available_governors")
                    self.addf("AvailGovernors", fname, r"(.*)", tostrlist)
                if pexists(pjoin(base, "energy_performance_available_preferences")):
                    fname = pjoin(base, "energy_performance_available_preferences")
                    self.addf("AvailEnergyPerfPreferences", fname, r"(.*)", tostrlist)

################################################################################
# NUMA Topology
################################################################################
class NumaInfoMacOSClass(InfoGroup):
    def __init__(self, node, anonymous=False, extended=False):
        super(NumaInfoMacOSClass, self).__init__(
            name="NumaNode{}".format(node), anonymous=anonymous, extended=extended)
        self.node = node
        self.addc("MemTotal", "sysctl", "-a", r"hw.memsize: (\d+)", int)
        self.addc("MemFree", "sysctl", "-a", r"vm.page_free_count: (\d+)", MemInfoMacOS.pagescale)
        self.addc("CpuList", "sysctl", "-a", r"hw.cacheconfig: (\d+)", NumaInfoMacOSClass.cpulist)
    @staticmethod
    def cpulist(value):
        ncpu = process_cmd(("sysctl", "-n hw.ncpu", r"(\d+)", int))
        clist = []
        if isinstance(ncpu, int):
            for i in range(ncpu//int(value)):
                clist.append(list(range(i*ncpu, (i+1)*ncpu)))
        return clist

class NumaInfoMacOS(ListInfoGroup):
    def __init__(self, anonymous=False, extended=False):
        super(NumaInfoMacOS, self).__init__(name="NumaInfo", anonymous=anonymous, extended=extended)
        self.subclass = NumaInfoMacOSClass
        num_packs = process_cmd(("sysctl", "-n hw.packages", r"(\d+)", int))
        if num_packs is not None and num_packs > 0:
            self.userlist = list(range(num_packs))

class NumaInfoHugepagesClass(InfoGroup):
    def __init__(self, size, extended=False, anonymous=False, node=0):
        super(NumaInfoHugepagesClass, self).__init__(name="Hugepages-{}".format(size),
                                                     extended=extended,
                                                     anonymous=anonymous)
        self.size = size
        self.node = node
        base = "/sys/devices/system/node/node{}/hugepages/hugepages-{}".format(node, size)
        self.addf("Count", pjoin(base, "nr_hugepages"), r"(\d+)", int)
        self.addf("Free", pjoin(base, "free_hugepages"), r"(\d+)", int)
        self.required(["Count", "Free"])

class NumaInfoClass(PathMatchInfoGroup):
    def __init__(self, node, anonymous=False, extended=False):
        super(NumaInfoClass, self).__init__(anonymous=anonymous, extended=extended)
        self.node = node
        self.name = "NumaNode{}".format(node)
        base = "/sys/devices/system/node/node{}".format(node)
        meminfo = pjoin(base, "meminfo")
        prefix = "Node {}".format(node)
        regex = r"(\d+\s[kKMG][B])"
        self.addf("MemTotal", meminfo, r"{} MemTotal:\s+{}".format(prefix, regex), tobytes)
        self.addf("MemFree", meminfo, r"{} MemFree:\s+{}".format(prefix, regex), tobytes)
        self.addf("MemUsed", meminfo, r"{} MemUsed:\s+{}".format(prefix, regex), tobytes)
        self.addf("Distances", pjoin(base, "distance"), r"(.*)", tointlist)
        self.addf("CpuList", pjoin(base, "cpulist"), r"(.*)", tointlist)

        if extended:
            self.addf("Writeback", meminfo, r"{} Writeback:\s+{}".format(prefix, regex), tobytes)

        self.required("MemTotal", "MemFree", "CpuList")
        self.searchpath = "/sys/devices/system/node/node{}/hugepages/hugepages-*".format(node)
        self.match = r".*/hugepages-(\d+[kKMG][B])$"
        self.subclass = NumaInfoHugepagesClass
        self.subargs = {"node" : node}

class NumaInfo(PathMatchInfoGroup):
    def __init__(self, extended=False, anonymous=False):
        super(NumaInfo, self).__init__(name="NumaInfo", extended=extended, anonymous=anonymous)
        self.searchpath = "/sys/devices/system/node/node*"
        self.match = r".*/node(\d+)$"
        self.subclass = NumaInfoClass

################################################################################
# Cache Topology
################################################################################
class CacheTopologyMacOSClass(InfoGroup):
    def __init__(self, ident, extended=False, anonymous=False):
        super(CacheTopologyMacOSClass, self).__init__(
            name=ident.upper(), extended=extended, anonymous=anonymous)
        self.ident = ident
        self.addc("Size", "sysctl", "-n hw.{}cachesize".format(ident), r"(\d+)", int)
        self.const("Level", re.match(r"l(\d+)[id]*", ident).group(1))
        if re.match(r"l\d+([id]*)", ident).group(1) == 'i':
            self.const("Type", "Instruction")
        elif re.match(r"l\d+([id]*)", ident).group(1) == 'd':
            self.const("Type", "Data")
        else:
            self.const("Type", "Unified")
        self.const("CpuList", CacheTopologyMacOSClass.getcpulist(ident))
        if extended:
            self.addc("CoherencyLineSize", "sysctl", "-n hw.cachelinesize", r"(\d+)", int)
            key = "machdep.cpu.cache.{}_associativity".format(self.name)
            out = process_cmd(("sysctl", "-n {}".format(key), r"(\d+)", int))
            if isinstance(out, int):
                self.addc("Associativity", "sysctl", "-n {}".format(key), r"(\d+)", int)
    @staticmethod
    def getcpulist(arg):
        clist = []
        level = re.match(r"l(\d+)[id]*", arg).group(1)
        if level and int(level) > 0:
            ncpus = process_cmd(("sysctl", "-n hw.ncpu", r"(\d+)", int))
            cconfig = process_cmd(("sysctl", "-n hw.cacheconfig", r"([\d\s]+)", tointlist))
            if cconfig and ncpus:
                if len(cconfig) > int(level):
                    sharedbycount = int(cconfig[int(level)])
                    for i in range(ncpus//sharedbycount):
                        clist.append(list(range(i*sharedbycount, (i+1)*sharedbycount)))
        return clist



class CacheTopologyMacOS(ListInfoGroup):
    def __init__(self, extended=False, anonymous=False):
        super(CacheTopologyMacOS, self).__init__(anonymous=anonymous, extended=extended)
        self.name = "CacheTopology"
        self.userlist = ["l1i", "l1d", "l2", "l3"]
        self.subclass = CacheTopologyMacOSClass



class CacheTopologyClass(InfoGroup):
    def __init__(self, ident, extended=False, anonymous=False):
        super(CacheTopologyClass, self).__init__(
            name="L{}".format(ident), extended=extended, anonymous=anonymous)
        self.ident = ident
        base = "/sys/devices/system/cpu/cpu0/cache/index{}".format(ident)
        fparse = CacheTopologyClass.kBtoBytes
        if pexists(base):
            self.addf("Size", pjoin(base, "size"), r"(\d+)", fparse)
            self.addf("Level", pjoin(base, "level"), r"(\d+)", int)
            self.addf("Type", pjoin(base, "type"), r"(.+)")
            self.const("CpuList", CacheTopologyClass.getcpulist(ident))
            if extended:
                self.addf("Sets", pjoin(base, "number_of_sets"), r"(\d+)", int)
                self.addf("Associativity", pjoin(base, "ways_of_associativity"), r"(\d+)", int)
                self.addf("CoherencyLineSize", pjoin(base, "coherency_line_size"), r"(\d+)", fparse)
                phys_line_part = pjoin(base, "physical_line_partition")
                if pexists(phys_line_part):

                    self.addf("PhysicalLineSize", phys_line_part, r"(\d+)", fparse)
                alloc_policy = pjoin(base, "allocation_policy")
                if pexists(alloc_policy):
                    self.addf("AllocPolicy", alloc_policy, r"(.+)")
                write_policy = pjoin(base, "write_policy")
                if pexists(write_policy):
                    self.addf("WritePolicy", write_policy, r"(.+)", int)
        self.required(list(self.files.keys()))
        #"CpuList" : (pjoin(self.searchpath, "shared_cpu_list"), r"(.+)", tointlist),
    @staticmethod
    def getcpulist(arg):
        base = "/sys/devices/system/cpu/cpu*"
        cmat = re.compile(r".*/cpu(\d+)$")
        cpus = sorted([int(cmat.match(x).group(1)) for x in glob(base) if cmat.match(x)])
        cpulist = []
        slist = []
        cpath = "cache/index{}/shared_cpu_list".format(arg)
        for cpu in cpus:
            path = pjoin("/sys/devices/system/cpu/cpu{}".format(cpu), cpath)
            filefp = fopen(path)
            if filefp:
                data = filefp.read().decode(ENCODING).strip()
                clist = tointlist(data)
                if str(clist) not in slist:
                    cpulist.append(clist)
                    slist.append(str(clist))
                filefp.close()
        return cpulist
    @staticmethod
    def kBtoBytes(value):
        return tobytes("{} kB".format(value))
    def get(self, meta=True):
        d = super(CacheTopologyClass, self).get(meta=meta)
        if "Level" in d:
            self.name = "L{}".format(d["Level"])
            if "Type" in d:
                ctype = d["Type"]
                if ctype == "Data":
                    self.name += "D"
                elif ctype == "Instruction":
                    self.name += "I"
        return d

class CacheTopology(PathMatchInfoGroup):
    def __init__(self, extended=False, anonymous=False):
        super(CacheTopology, self).__init__(anonymous=anonymous, extended=extended)
        self.name = "CacheTopology"
        self.searchpath = "/sys/devices/system/cpu/cpu0/cache/index*"
        self.match = r".*/index(\d+)$"
        self.subclass = CacheTopologyClass

################################################################################
# Infos about the uptime of the system
################################################################################
class UptimeMacOs(InfoGroup):
    def __init__(self, extended=False, anonymous=False):
        super(UptimeMacOs, self).__init__(name="Uptime", extended=extended, anonymous=anonymous)
        timematch = re.compile(r"\d+:\d+.*\s+(\d+:\d+).*")
        self.addc("Uptime", "uptime", cmd_opts=None, match=r"(.*)", parse=UptimeMacOs.parsetime)
        self.addc("UptimeReadable", "uptime", None, None, UptimeMacOs.parsereadable)
        self.required("Uptime")
    @staticmethod
    def parsetime(string):
        timematch = re.compile(r"\d+:\d+.*\s+(\d+):(\d+).*")
        daymatch = re.compile(r"\d+:\d+\s+up (\d+) days.*")
        tm = timematch.match(string)
        if tm:
            days = 0
            dm = daymatch.match(string)
            if dm:
                days = dm.group(1)
            hours, minutes = tm.groups()
            uptime = int(days) * 86400 + int(hours) * 3600 + int(minutes) * 60
            return float(uptime)
        return None
    @staticmethod
    def parsereadable(string):
        uptime = UptimeMacOs.parsetime(string)
        return Uptime.totimedelta(uptime)


class Uptime(InfoGroup):
    def __init__(self, extended=False, anonymous=False):
        super(Uptime, self).__init__(name="Uptime", extended=extended, anonymous=anonymous)
        fname = "/proc/uptime"
        self.addf("Uptime", fname, r"([\d\.]+)\s+[\d\.]+", float)
        self.addf("UptimeReadable", fname, r"([\d\.]+)\s+[\d\.]+", Uptime.totimedelta)

        self.required("Uptime")
        if extended:
            self.addf("CpusIdle", fname, r"[\d\.]+\s+([\d\.]+)", float)
    @staticmethod
    def totimedelta(value):
        ivalue = int(float(value))
        msec = int((float(value) - ivalue)*1000)
        minutes = int(ivalue/60)
        hours = int(minutes/60)
        days = int(hours/24)
        weeks = int(days/7)
        seconds = ivalue % 60
        date = datetime.now() - timedelta(weeks=weeks,
                                          days=days,
                                          hours=hours,
                                          minutes=minutes,
                                          seconds=seconds,
                                          milliseconds=msec)
        return date.ctime()

################################################################################
# Infos about the load of the system
################################################################################
class LoadAvgMacOs(InfoGroup):
    def __init__(self, extended=False, anonymous=False):
        super(LoadAvgMacOs, self).__init__(name="LoadAvg", extended=extended, anonymous=anonymous)
        self.addc("LoadAvg1m", "uptime", None, r".*load averages:\s+([\d\.]+)", float)
        self.addc("LoadAvg5m", "uptime", None, r".*load averages:\s+[\d\.]+\s+([\d+\.]+)", float)
        self.addc("LoadAvg15m", "uptime", None, r".*load averages:\s+[\d\.]+\s+[\d+\.]+\s+([\d+\.]+)", float)


class LoadAvg(InfoGroup):
    def __init__(self, extended=False, anonymous=False):
        super(LoadAvg, self).__init__(name="LoadAvg", extended=extended, anonymous=anonymous)
        self.addf("LoadAvg1m", "/proc/loadavg", r"([\d\.]+)", float)
        self.addf("LoadAvg5m", "/proc/loadavg", r"[\d\.]+\s+([\d+\.]+)", float)
        self.addf("LoadAvg15m", "/proc/loadavg", r"[\d\.]+\s+[\d+\.]+\s+([\d+\.]+)", float)
        #self.required(["LoadAvg15m"])
        if extended:
            rpmatch = r"[\d+\.]+\s+[\d+\.]+\s+[\d+\.]+\s+(\d+)"
            self.addf("RunningProcesses", "/proc/loadavg", rpmatch, int)
            apmatch = r"[\d+\.]+\s+[\d+\.]+\s+[\d+\.]+\s+\d+/(\d+)"
            self.addf("AllProcesses", "/proc/loadavg", apmatch, int)


################################################################################
# Infos about the memory of the system
################################################################################
class MemInfoMacOS(InfoGroup):
    def __init__(self, extended=False, anonymous=False):
        super(MemInfoMacOS, self).__init__(name="MemInfo", extended=extended, anonymous=anonymous)
        self.addc("MemTotal", "sysctl", "-a", r"hw.memsize: (\d+)", int)
        self.addc("MemFree", "sysctl", "-a", r"vm.page_free_count: (\d+)", MemInfoMacOS.pagescale)
        self.addc("SwapTotal", "sysctl", "-a", r"vm.swapusage: total =\s+([\d\,M]+)", MemInfoMacOS.tobytes)
        self.addc("SwapFree", "sysctl", "-a", r"vm.swapusage:.*free =\s+([\d\,M]+)", MemInfoMacOS.tobytes)
        self.required(["MemFree", "MemTotal"])
    @staticmethod
    def pagescale(string):
        pagesize = process_cmd(("sysctl", "-n vm.pagesize", r"(\d+)", int))
        return int(string) * pagesize
    def tobytes(string):
        return int(float(string) * 1024**2)

class MemInfo(InfoGroup):
    def __init__(self, extended=False, anonymous=False):
        super(MemInfo, self).__init__(name="MemInfo", extended=extended, anonymous=anonymous)
        fname = "/proc/meminfo"
        self.addf("MemTotal", fname, r"MemTotal:\s+(\d+\s[kKMG][B])", tobytes)
        self.addf("MemAvailable", fname, r"MemAvailable:\s+(\d+\s[kKMG][B])", tobytes)
        self.addf("MemFree", fname, r"MemFree:\s+(\d+\s[kKMG][B])", tobytes)
        self.addf("SwapTotal", fname, r"SwapTotal:\s+(\d+\s[kKMG][B])", tobytes)
        self.addf("SwapFree", fname, r"SwapFree:\s+(\d+\s[kKMG][B])", tobytes)
        if extended:
            self.addf("Buffers", fname, r"Buffers:\s+(\d+\s[kKMG][B])", tobytes)
            self.addf("Cached", fname, r"Cached:\s+(\d+\s[kKMG][B])", tobytes)
        self.required(["MemFree", "MemTotal"])

################################################################################
# Infos about the kernel
################################################################################
class KernelSchedInfo(InfoGroup):
    def __init__(self, extended=False, anonymous=False):
        super(KernelSchedInfo, self).__init__(name="KernelSchedInfo",
                                              extended=extended,
                                              anonymous=anonymous)
        base = "/proc/sys/kernel"
        self.addf("RealtimeBandwidthReservationUs", pjoin(base, "sched_rt_runtime_us"), parse=int)
        self.addf("TargetedPreemptionLatencyNs", pjoin(base, "sched_latency_ns"), parse=int)
        name = "MinimalPreemptionGranularityNs"
        self.addf(name, pjoin(base, "sched_min_granularity_ns"), parse=int)
        self.addf("WakeupLatencyNs", pjoin(base, "sched_wakeup_granularity_ns"), parse=int)
        self.addf("RuntimePoolTransferUs", pjoin(base, "sched_cfs_bandwidth_slice_us"), parse=int)
        self.addf("ChildRunsFirst", pjoin(base, "sched_child_runs_first"), parse=tobool)
        self.addf("CacheHotTimeNs", pjoin(base, "sched_migration_cost_ns"), parse=int)

class KernelRcuInfo(InfoGroup):
    def __init__(self, command, extended=False, anonymous=False):
        self.command = command
        super(KernelRcuInfo, self).__init__(name=command,
                                            extended=extended,
                                            anonymous=anonymous)
        cmd_opts = "-c -p $(pgrep {})".format(command)
        regex = r".*current affinity list: (.*)"
        # see https://pyperf.readthedocs.io/en/latest/system.html#more-options
        self.addc("Affinity", "taskset", cmd_opts, regex, tointlist)

class KernelInfo(ListInfoGroup):
    def __init__(self, extended=False, anonymous=False):
        super(KernelInfo, self).__init__(name="KernelInfo",
                                         extended=extended,
                                         anonymous=anonymous)
        self.addf("Version", "/proc/sys/kernel/osrelease")
        self.addf("CmdLine", "/proc/cmdline")
        # see https://pyperf.readthedocs.io/en/latest/system.html#checks
        self.addf("ASLR", "/proc/sys/kernel/randomize_va_space", parse=int)
        self.addf("ThreadsMax", "/proc/sys/kernel/threads-max", parse=int)
        self.addf("NMIWatchdog", "/proc/sys/kernel/nmi_watchdog", parse=tobool)
        self.addf("Watchdog", "/proc/sys/kernel/watchdog", parse=tobool)
        self.addf("HungTaskCheckCount", "/proc/sys/kernel/hung_task_check_count", parse=int)
        if pexists("/proc/sys/kernel/softlockup_thresh"):
            self.addf("SoftwareWatchdog", "/proc/sys/kernel/softlockup_thresh", parse=int)
        self.addf("VMstatPolling", "/proc/sys/vm/stat_interval", parse=int)
        self.addf("Swappiness", "/proc/sys/vm/swappiness", parse=int)
        self.addf("MinFreeBytes", "/proc/sys/vm/min_free_kbytes", parse=lambda x: int(x)*1024)
        self.addf("WatermarkScaleFactor", "/proc/sys/vm/watermark_scale_factor", parse=int)
        self.addf("VFSCachePressure", "/proc/sys/vm/vfs_cache_pressure", parse=int)
        self.required("Version", "CmdLine", "NMIWatchdog", "Watchdog")

        cls = KernelSchedInfo(extended=extended,
                              anonymous=anonymous)
        self._instances.append(cls)
        self.userlist = ["rcu_sched", "rcu_bh", "rcu_tasks_kthre"]
        self.subclass = KernelRcuInfo

################################################################################
# Infos about CGroups
################################################################################
class CgroupInfo(InfoGroup):
    def __init__(self, extended=False, anonymous=False):
        super(CgroupInfo, self).__init__(name="Cgroups", extended=extended, anonymous=anonymous)
        csetmat = re.compile(r"\d+\:cpuset\:([/\w\d\-\._]*)")
        cset = process_file(("/proc/self/cgroup", csetmat))
        if cset is not None:
            base = pjoin("/sys/fs/cgroup/cpuset", cset.strip("/"))
            self.addf("CPUs", pjoin(base, "cpuset.cpus"), r"(.+)", tointlist)
            self.addf("Mems", pjoin(base, "cpuset.mems"), r"(.+)", tointlist)
            self.required("CPUs", "Mems")
            if extended:
                names = ["CPUs.effective", "Mems.effective"]
                files = ["cpuset.effective_cpus", "cpuset.effective_mems"]
                for key, fname in zip(names, files):
                    self.addf(key, pjoin(base, fname), r"(.+)", tointlist)
                    self.required(key)

################################################################################
# Infos about the writeback workqueue
################################################################################
class WritebackWorkqueue(InfoGroup):
    def __init__(self, extended=False, anonymous=False):
        super(WritebackWorkqueue, self).__init__(name="WritebackWorkqueue",
                                                 extended=extended,
                                                 anonymous=anonymous)
        base = "/sys/bus/workqueue/devices/writeback"
        self.addf("CPUmask", pjoin(base, "cpumask"), r"([0-9a-fA-F]+)", masktolist)
        self.addf("MaxActive", pjoin(base, "max_active"), r"(\d+)", int)
        self.addf("NUMA", pjoin(base, "numa"), r"(\d+)", int)
        self.required(["CPUmask", "MaxActive", "NUMA"])

################################################################################
# Infos about the writeback behavior
################################################################################
class WritebackInfo(InfoGroup):
    def __init__(self, extended=False, anonymous=False):
        super(WritebackInfo, self).__init__(name="WritebackInfo",
                                            extended=extended,
                                            anonymous=anonymous)
        base = "/proc/sys/vm"
        self.addf("DirtyRatio", pjoin(base, "dirty_ratio"), r"(\d+)", int)
        self.addf("DirtyBackgroundRatio", pjoin(base, "dirty_background_ratio"), r"(\d+)", int)
        self.addf("DirtyBytes", pjoin(base, "dirty_bytes"), r"(\d+)", int)
        self.addf("DirtyBackgroundBytes", pjoin(base, "dirty_background_bytes"), r"(\d+)", int)
        self.addf("DirtyExpireCentisecs", pjoin(base, "dirty_expire_centisecs"), r"(\d+)", int)
        self.required(["DirtyRatio",
                       "DirtyBytes",
                       "DirtyBackgroundRatio",
                       "DirtyBackgroundBytes"])

################################################################################
# Infos about transparent hugepages
################################################################################
class TransparentHugepagesDaemon(InfoGroup):
    def __init__(self, extended=False, anonymous=False):
        super(TransparentHugepagesDaemon, self).__init__(name="TransparentHugepagesDaemon",
                                                         extended=extended,
                                                         anonymous=anonymous)
        base = "/sys/kernel/mm/transparent_hugepage/khugepaged"
        self.addf("Defrag", pjoin(base, "defrag"), r"(\d+)", int)
        self.addf("PagesToScan", pjoin(base, "pages_to_scan"), r"(\d+)", int)
        self.addf("ScanSleepMillisecs", pjoin(base, "scan_sleep_millisecs"), r"(\d+)", int)
        self.addf("AllocSleepMillisecs", pjoin(base, "alloc_sleep_millisecs"), r"(\d+)", int)
        self.required(["Defrag", "PagesToScan", "ScanSleepMillisecs", "AllocSleepMillisecs"])

class TransparentHugepages(InfoGroup):
    def __init__(self, extended=False, anonymous=False):
        super(TransparentHugepages, self).__init__(name="TransparentHugepages",
                                                   extended=extended,
                                                   anonymous=anonymous)
        base = "/sys/kernel/mm/transparent_hugepage"
        self.addf("State", pjoin(base, "enabled"), r".*\[(.*)\].*")
        self.addf("Defrag", pjoin(base, "defrag"), r".*\[(.*)\].*")
        self.addf("ShmemEnabled", pjoin(base, "shmem_enabled"), r".*\[(.*)\].*")
        self.addf("UseZeroPage", pjoin(base, "use_zero_page"), r"(\d+)", tobool)
        self.required(["State", "UseZeroPage", "Defrag", "ShmemEnabled"])
        self._instances = [TransparentHugepagesDaemon(extended, anonymous)]


################################################################################
# Infos about powercapping
#################################################################################
class PowercapInfoConstraintClass(InfoGroup):
    '''Class to read information about one powercap constraint'''
    def __init__(self, ident, extended=False, anonymous=False, package=0, domain=-1):
        super(PowercapInfoConstraintClass, self).__init__(name="Constraint{}".format(ident),
                                                          extended=extended,
                                                          anonymous=anonymous)
        self.ident = ident
        self.package = package
        self.domain = domain
        base = "/sys/devices/virtual/powercap/intel-rapl/intel-rapl:{}".format(package)
        fptr = fopen(pjoin(base, "constraint_{}_name".format(ident)))
        if fptr:
            self.name = totitle(fptr.read().decode(ENCODING).strip())
            fptr.close()
        if domain >= 0:
            base = pjoin(base, "intel-rapl:{}:{}".format(package, domain))
        names = ["PowerLimitUw",
                 "TimeWindowUs"]
        files = ["constraint_{}_power_limit_uw".format(ident),
                 "constraint_{}_time_window_us".format(ident)]
        for key, fname in zip(names, files):
            self.addf(key, pjoin(base, fname), r"(.+)", int)
        self.required(names)

class PowercapInfoClass(PathMatchInfoGroup):
    '''Class to spawn subclasses for each contraint in a powercap domain'''
    def __init__(self, ident, extended=False, anonymous=False, package=0):
        super(PowercapInfoClass, self).__init__(extended=extended, anonymous=anonymous)
        self.ident = ident
        self.package = package
        base = "/sys/devices/virtual/powercap/intel-rapl"
        base = pjoin(base, "intel-rapl:{}/intel-rapl:{}:{}".format(package, package, ident))
        fptr = fopen(pjoin(base, "name".format(ident)))
        if fptr:
            self.name = totitle(fptr.read().decode(ENCODING).strip())
            fptr.close()
        self.addf("Enabled", pjoin(base, "enabled"), r"(\d+)", tobool)
        self.searchpath = pjoin(base, "constraint_*_name")
        self.match = r".*/constraint_(\d+)_name"
        self.subclass = PowercapInfoConstraintClass
        self.subargs = {"package" : package, "domain" : ident}

class PowercapInfoPackageClass(PathMatchInfoGroup):
    '''Class to spawn subclasses for powercap package domain
    (/sys/devices/virtual/powercap/intel-rapl/intel-rapl:*)
    '''
    def __init__(self, ident, extended=False, anonymous=False):
        base = "/sys/devices/virtual/powercap/intel-rapl/intel-rapl:{}".format(ident)
        super(PowercapInfoPackageClass, self).__init__(name="Package",
                                                       extended=extended,
                                                       anonymous=anonymous,
                                                       searchpath=pjoin(base, "constraint_*_name"),
                                                       match=r".*/constraint_(\d+)_name",
                                                       subclass=PowercapInfoConstraintClass,
                                                       subargs={"package" : ident})
        self.ident = ident
        self.addf("Enabled", pjoin(base, "enabled"), r"(\d+)", tobool)

class PowercapInfoPackage(PathMatchInfoGroup):
    '''Class to spawn subclasses for one powercap device/package
    (/sys/devices/virtual/powercap/intel-rapl/intel-rapl:<package>*:*)
    '''
    def __init__(self, package, extended=False, anonymous=False):
        base = "/sys/devices/virtual/powercap/intel-rapl/intel-rapl:{}".format(package)
        super(PowercapInfoPackage, self).__init__(extended=extended,
                                                  anonymous=anonymous,
                                                  subargs={"package" : package},
                                                  match=r".*/intel-rapl\:\d+:(\d+)",
                                                  subclass=PowercapInfoClass)
        self.package = package
        fptr = fopen(pjoin(base, "name"))
        if fptr:
            self.name = totitle(fptr.read().decode(ENCODING).strip())
            fptr.close()
        else:
            self.name = "PowercapInfoPackage{}".format(package)
        self.searchpath = pjoin(base, "intel-rapl:{}:*".format(package))
        self.package = package

    def generate(self):
        super(PowercapInfoPackage, self).generate()
        cls = PowercapInfoPackageClass(self.package, extended=self.extended)
        cls.generate()
        self._instances.append(cls)


class PowercapInfo(PathMatchInfoGroup):
    '''Class to spawn subclasses for all powercap devices
    X86 path: /sys/devices/virtual/powercap
    POWER path: /sys/firmware/opal/powercap/system-powercap
    '''
    def __init__(self, extended=False, anonymous=False):
        super(PowercapInfo, self).__init__(name="PowercapInfo",
                                           extended=extended,
                                           anonymous=anonymous)
        if platform.machine() in ["x86_64", "i386"]:
            self.subclass = PowercapInfoPackage
            self.searchpath = "/sys/devices/virtual/powercap/intel-rapl/intel-rapl:*"
            self.match = r".*/intel-rapl\:(\d+)"
        else:
            base = "/sys/firmware/opal/powercap/system-powercap"
            if pexists(base):
                self.addf("PowerLimit", pjoin(base, "powercap-current"), r"(\d+)", int)
                if extended:
                    self.addf("PowerLimitMax", pjoin(base, "powercap-max"), r"(\d+)", int)
                    self.addf("PowerLimitMin", pjoin(base, "powercap-min"), r"(\d+)", int)
            base = "/sys/firmware/opal/psr"
            if pexists(base):
                for i, fname in enumerate(glob(pjoin(base, "cpu_to_gpu_*"))):
                    key = "CpuToGpu{}".format(i)
                    self.addf(key, fname, r"(\d+)", int)


################################################################################
# Infos about hugepages
################################################################################
class HugepagesClass(InfoGroup):
    '''Class to read information about one size of hugepages'''
    def __init__(self, size, extended=False, anonymous=False):
        name = "Hugepages-{}".format(size)
        super(HugepagesClass, self).__init__(name=name, extended=extended, anonymous=anonymous)
        self.size = size
        base = "/sys/kernel/mm/hugepages/hugepages-{}".format(size)
        self.addf("Count", pjoin(base, "nr_hugepages"), r"(\d+)", int)
        self.addf("Free", pjoin(base, "free_hugepages"), r"(\d+)", int)
        self.addf("Reserved", pjoin(base, "resv_hugepages"), r"(\d+)", int)

class Hugepages(PathMatchInfoGroup):
    '''Class to spawn subclasses for all hugepages sizes (/sys/kernel/mm/hugepages/hugepages-*)'''
    def __init__(self, extended=False, anonymous=False):
        super(Hugepages, self).__init__(extended=extended, anonymous=anonymous)
        self.name = "Hugepages"
        self.searchpath = "/sys/kernel/mm/hugepages/hugepages-*"
        self.match = r".*/hugepages-(\d+[kKMG][B])"
        self.subclass = HugepagesClass

################################################################################
# Infos about compilers (C, C++ and Fortran)
################################################################################
class CompilerInfoClass(InfoGroup):
    '''Class to read version and path of a given executable'''
    def __init__(self, executable, extended=False, anonymous=False):
        super(CompilerInfoClass, self).__init__(extended=extended, anonymous=anonymous)
        self.executable = executable
        self.name = executable
        self.addc("Version", executable, "--version", r"(\d+\.\d+\.\d+)")
        abscmd = which(executable)
        if abscmd and len(abscmd) > 0:
            self.const("Path", abscmd)
        self.required("Version")


class CCompilerInfo(ListInfoGroup):
    '''Class to spawn subclasses for various C compilers'''
    def __init__(self, extended=False, anonymous=False):
        super(CCompilerInfo, self).__init__(name="C",
                                            extended=extended,
                                            subclass=CompilerInfoClass,
                                            anonymous=anonymous)

        self.compilerlist = ["gcc", "icc", "clang", "pgcc", "xlc", "xlC", "armclang", "fcc", "fccpx"]
        self.subclass = CompilerInfoClass
        if "CC" in os.environ:
            comp = os.environ["CC"]
            if comp not in self.compilerlist:
                self.compilerlist.append(comp)
        self.userlist = [c for c in self.compilerlist if which(c)]


class CPlusCompilerInfo(ListInfoGroup):
    '''Class to spawn subclasses for various C++ compilers'''
    def __init__(self, extended=False, anonymous=False):
        super(CPlusCompilerInfo, self).__init__(name="C++",
                                                extended=extended,
                                                subclass=CompilerInfoClass,
                                                anonymous=anonymous)

        self.compilerlist = ["g++", "icpc", "clang++", "pg++", "xlc++", "armclang++", "FCC", "FCCpx"]
        self.subclass = CompilerInfoClass
        if "CXX" in os.environ:
            comp = os.environ["CXX"]
            if comp not in self.compilerlist:
                self.compilerlist.append(comp)
        self.userlist = [c for c in self.compilerlist if which(c)]


class FortranCompilerInfo(ListInfoGroup):
    '''Class to spawn subclasses for various Fortran compilers'''
    def __init__(self, extended=False, anonymous=False):
        super(FortranCompilerInfo, self).__init__(name="Fortran",
                                                  extended=extended,
                                                  subclass=CompilerInfoClass,
                                                  anonymous=anonymous)

        self.compilerlist = ["gfortran", "ifort", "flang", "pgf90",
                             "xlf", "xlf90", "xlf95", "xlf2003", "xlf2008",
                             "armflang", "frt", "frtpx"]
        if "FC" in os.environ:
            comp = os.environ["FC"]
            if comp not in self.compilerlist:
                self.compilerlist.append(comp)
        self.userlist = [c for c in self.compilerlist if which(c)]

class AcceleratorCompilerInfo(ListInfoGroup):
    '''Class to spawn subclasses for various compilers used with accelerators'''
    def __init__(self, extended=False, anonymous=False):
        super(AcceleratorCompilerInfo, self).__init__(name="Accelerator",
                                                      extended=extended,
                                                      subclass=CompilerInfoClass,
                                                      anonymous=anonymous)
        self.compilerlist = ["nvcc", "hipcc", "icx", "icpx", "dpcpp",
                             "clocl", "nfort", "ncc", "nc++", "rocm-clang-ocl"]
        self.userlist = [c for c in self.compilerlist if which(c)]

class CompilerInfo(MultiClassInfoGroup):
    '''Class to spawn subclasses for various compilers'''
    def __init__(self, extended=False, anonymous=False):
        clist = [CCompilerInfo, CPlusCompilerInfo, FortranCompilerInfo, AcceleratorCompilerInfo]
        cargs = [{} for i in range(len(clist))]
        super(CompilerInfo, self).__init__(name="CompilerInfo",
                                           extended=extended,
                                           anonymous=anonymous,
                                           classlist=clist,
                                           classargs=cargs)

################################################################################
# Infos about Python interpreters
################################################################################
class PythonInfoClass(InfoGroup):
    '''Class to read information about a Python executable'''
    def __init__(self, executable, extended=False, anonymous=False):
        super(PythonInfoClass, self).__init__(
            name=executable, extended=extended, anonymous=anonymous)
        self.executable = executable
        abspath = which(executable)
        if abspath and len(abspath) > 0:
            self.addc("Version", abspath, "--version 2>&1", r"(\d+\.\d+\.\d+)")
            self.const("Path", abspath)
        self.required("Version")

class PythonInfo(ListInfoGroup):
    '''Class to spawn subclasses for various Python commands'''
    def __init__(self, extended=False, anonymous=False):
        self.interpreters = ["python2", "python3", "python"]
        super(PythonInfo, self).__init__(name="PythonInfo",
                                         extended=extended,
                                         anonymous=anonymous,
                                         subclass=PythonInfoClass,
                                         userlist=[i for i in self.interpreters if which(i)])

################################################################################
# Infos about MPI libraries
################################################################################
class MpiInfoClass(InfoGroup):
    '''Class to read information about an MPI or job scheduler executable'''
    def __init__(self, executable, extended=False, anonymous=False):
        super(MpiInfoClass, self).__init__(name=executable, extended=extended, anonymous=anonymous)
        self.executable = executable
        self.addc("Version", executable, "--version", r"(.+)", MpiInfoClass.mpiversion)
        self.addc("Implementor", executable, "--version", r"(.+)", MpiInfoClass.mpivendor)
        abscmd = which(executable)
        if abscmd and len(abscmd) > 0:
            self.const("Path", abscmd)
        self.required(["Version", "Implementor"])

    @staticmethod
    def mpivendor(value):
        if "Open MPI" in value or "OpenRTE" in value:
            return "OpenMPI"
        elif "Intel" in value and "MPI" in value:
            return "IntelMPI"
        elif "slurm" in value.lower():
            return "Slurm"
        elif "fujitsu" in value.lower():
            return "Fujitsu"
        return "Unknown"

    @staticmethod
    def mpiversion(value):
        for line in value.split("\n"):
            mat = re.search(r"(\d+\.\d+\.\d+)", line)
            if mat:
                return mat.group(1)
            mat = re.search(r"Version (\d+) Update (\d+) Build (\d+) \(id: (\d+)\)", line)
            if mat:
                return "{}.{}".format(mat.group(1), mat.group(2))

class MpiInfo(ListInfoGroup):
    '''Class to spawn subclasses for various MPI/job scheduler commands'''
    def __init__(self, extended=False, anonymous=False):
        super(MpiInfo, self).__init__(name="MpiInfo", extended=extended)
        self.mpilist = ["mpiexec", "mpiexec.hydra", "mpirun", "srun", "aprun"]
        self.subclass = MpiInfoClass
        self.userlist = [m for m in self.mpilist if which(m)]
        if extended:
            ompi = which("ompi_info")
            if ompi and len(ompi) > 0 and extended:
                ompi_args = "--parseable --params all all --level 9"
                self.addc("OpenMpiParams", ompi, ompi_args, parse=MpiInfo.openmpiparams)
            impi = which("impi_info")
            if impi and len(impi) > 0 and extended:
                self.addc("IntelMpiParams", impi, "| grep I_MPI", parse=MpiInfo.intelmpiparams)
    @staticmethod
    def openmpiparams(value):
        outdict = {}
        for line in value.split("\n"):
            if not line.strip(): continue
            if ":help:" in line or ":type:" in line: continue
            llist = re.split(r":", line)
            outdict[":".join(llist[:-1])] = llist[-1]
        return outdict
    @staticmethod
    def intelmpiparams(value):
        outdict = {}
        for line in value.split("\n"):
            if "I_MPI" not in line: continue
            if not line.strip(): continue
            llist = [x.strip() for x in line.split("|")]
            outdict[llist[1]] = llist[2]
        return outdict

################################################################################
# Infos about environ variables
################################################################################
class ShellEnvironment(InfoGroup):
    '''Class to read the shell environment (os.environ)'''
    def __init__(self, extended=False, anonymous=False):
        super(ShellEnvironment, self).__init__(extended=extended, anonymous=anonymous)
        self.name = "ShellEnvironment"
        for k,v in os.environ.items():
            value = v
            if self.anonymous:
                value = ShellEnvironment.anonymous_shell_var(k, v)
            self.const(k, value)

    def update(self):
        super(ShellEnvironment, self).update()
        outdict = {}
        for k,v in os.environ.items():
            value = v
            if self.anonymous:
                value = ShellEnvironment.anonymous_shell_var(k, v)
            self._data[k] = value

    @staticmethod
    def anonymous_shell_var(key, value):
        out = value
        ipregex = re.compile(r"\d{1,3}\.\d{1,3}\.\d{1,3}\.\d{1,3}")
        for ipaddr in ipregex.findall(value):
            out = out.replace(ipaddr, "XXX.XXX.XXX.XXX")
        out = out.replace(getuser(), "anonuser")
        for i, group in enumerate(os.getgroups()):
            gname = getgrgid(group)
            out = out.replace(gname.gr_name, "group{}".format(i))
        return out

################################################################################
# Infos about CPU prefetchers (LIKWID only)
################################################################################
class PrefetcherInfoClass(InfoGroup):
    '''Class to read prefetcher settings for one HW thread (uses the likwid-features command)'''
    def __init__(self, ident, extended=False, anonymous=False, likwid_base=None):
        super(PrefetcherInfoClass, self).__init__(
            name="Cpu{}".format(ident), extended=extended, anonymous=anonymous)
        self.ident = ident
        self.likwid_base = likwid_base
        names = ["HW_PREFETCHER", "CL_PREFETCHER", "DCU_PREFETCHER", "IP_PREFETCHER"]
        cmd_opts = "-c {} -l".format(ident)
        cmd = "likwid-features"
        abscmd = cmd
        if likwid_base and os.path.isdir(likwid_base):
            abscmd = pjoin(likwid_base, cmd)
        if not pexists(abscmd):
            abscmd = which(cmd)

        if abscmd:
            for name in names:
                self.addc(name, abscmd, cmd_opts, r"{}\s+(\w+)".format(name), tobool)
        self.required(names)

class PrefetcherInfo(PathMatchInfoGroup):
    '''Class to spawn subclasses for all HW threads returned by likwid-features'''
    def __init__(self, extended=False, anonymous=False, likwid_base=None):
        super(PrefetcherInfo, self).__init__(name="PrefetcherInfo",
                                             extended=extended,
                                             anonymous=anonymous)
        self.likwid_base = likwid_base
        cmd = "likwid-features"
        abscmd = cmd
        if likwid_base and os.path.isdir(likwid_base):
            abscmd = pjoin(likwid_base, cmd)
        if not pexists(abscmd):
            abscmd = which(cmd)

        if abscmd:
            data = process_cmd((abscmd, "-l -c 0", r"Feature\s+CPU\s(\d+)", int))
            if data == 0:
                self.searchpath = "/sys/devices/system/cpu/cpu*"
                self.match = r".*/cpu(\d+)$"
                self.subclass = PrefetcherInfoClass
                self.subargs = {"likwid_base" : likwid_base}

################################################################################
# Infos about the turbo frequencies (LIKWID only)
################################################################################
class TurboInfo(InfoGroup):
    '''Class to read information about CPU/Uncore frequencies and perf-energy-bias
    (uses the likwid-powermeter command)
    '''
    def __init__(self, extended=False, anonymous=False, likwid_base=None):
        super(TurboInfo, self).__init__(name="TurboInfo", extended=extended, anonymous=anonymous)
        self.likwid_base = likwid_base
        cmd = "likwid-powermeter"
        cmd_opts = "-i 2>&1"
        error_match = r"Cannot gather values.*"
        names = ["BaseClock", "MinClock", "MinUncoreClock", "MaxUncoreClock"]
        matches = [r"Base clock:\s+([\d\.]+ MHz)",
                   r"Minimal clock:\s+([\d\.]+ MHz)",
                   r"Minimal Uncore frequency:\s+([\d\.]+ MHz)",
                   r"Maximal Uncore frequency:\s+([\d\.]+ MHz)",
                  ]
        if likwid_base and len(likwid_base) > 0 and os.path.isdir(likwid_base):
            tmpcmd = pjoin(likwid_base, cmd)
            if pexists(tmpcmd):
                abscmd = tmpcmd
        else:
            abscmd = which(cmd)
        if abscmd:
            data = process_cmd((abscmd, cmd_opts, matches[0]))
            if len(data) > 0 and not re.match(error_match, data):
                for name, regex in zip(names, matches):
                    self.addc(name, abscmd, cmd_opts, regex, tohertz)
                    self.required(name)
                regex = r"^Performance energy bias:\s+(\d+)"
                self.addc("PerfEnergyBias", abscmd, cmd_opts, regex, int)
                self.required("PerfEnergyBias")
                freqfunc = TurboInfo.getactivecores
                self.addc("TurboFrequencies", abscmd, cmd_opts, None, freqfunc)
        self.required4equal = self.commands.keys()
    @staticmethod
    def getactivecores(indata):
        freqs = []
        for line in re.split(r"\n", indata):
            mat = re.match(r"C(\d+)\s+([\d\.]+ MHz)", line)
            if mat:
                freqs.append(tohertz(mat.group(2)))
        return freqs

################################################################################
# Infos about the clock sources provided by the kernel
################################################################################
class ClocksourceInfoClass(InfoGroup):
    '''Class to read information for one clocksource device'''
    def __init__(self, ident, extended=False, anonymous=False):
        super(ClocksourceInfoClass, self).__init__(anonymous=anonymous, extended=extended)
        self.ident = ident
        self.name = "Clocksource{}".format(ident)
        base = "/sys/devices/system/clocksource/clocksource{}".format(ident)
        self.addf("Current", pjoin(base, "current_clocksource"), r"(\s+)", str)
        if extended:
            self.addf("Available", pjoin(base, "available_clocksource"), r"(.+)", tostrlist)
        self.required("Current")

class ClocksourceInfo(PathMatchInfoGroup):
    '''Class to spawn subclasses for all clocksourse devices
    /sys/devices/system/clocksource/clocksource*
    '''
    def __init__(self, extended=False, anonymous=False):
        super(ClocksourceInfo, self).__init__(anonymous=anonymous, extended=extended)
        self.name = "ClocksourceInfo"
        self.searchpath = "/sys/devices/system/clocksource/clocksource*"
        self.match = r".*/clocksource(\d+)$"
        self.subclass = ClocksourceInfoClass

################################################################################
# Infos about the executable (if given on cmdline)
################################################################################
class ExecutableInfoExec(InfoGroup):
    '''Class to read basic information of given executable'''
    def __init__(self, extended=False, anonymous=False, executable=None):
        super(ExecutableInfoExec, self).__init__(
            name="ExecutableInfo", anonymous=anonymous, extended=extended)
        self.executable = executable

        if executable is not None:
            abscmd = which(self.executable)
            self.const("Name", str(self.executable))
            if abscmd and len(abscmd) > 0:
                self.const("Abspath", abscmd)
                self.const("Size", psize(abscmd))
                pfunc = ExecutableInfoExec.getcompiledwith
                self.addc("CompiledWith", "strings", "-a {}".format(abscmd), parse=pfunc)
                if extended:
                    self.const("MD5sum", ExecutableInfoExec.getmd5sum(abscmd))
            self.required(["Name", "Size", "MD5sum"])

    @staticmethod
    def getmd5sum(filename):
        hash_md5 = hashlib.md5()
        with open(filename, "rb") as md5fp:
            for chunk in iter(lambda: md5fp.read(4096), b""):
                hash_md5.update(chunk)
        return hash_md5.hexdigest()

    @staticmethod
    def getcompiledwith(value):
        for line in re.split(r"\n", value):
            if "CC" in line:
                return line
        return "Not detectable"

class ExecutableInfoLibraries(InfoGroup):
    '''Class to read all libraries linked with given executable'''
    def __init__(self, executable, extended=False, anonymous=False):
        super(ExecutableInfoLibraries, self).__init__(
            name="LinkedLibraries", anonymous=anonymous, extended=extended)
        self.executable = executable
        self.name = "LinkedLibraries"
        self.ldd = None
        if executable is not None:
            self.executable = which(executable)
            self.ldd = None
            if self.executable and len(self.executable) > 0:
                self.ldd = "LANG=C ldd {}; exit 0".format(self.executable)
    
    def update(self):
        libdict = {}
        if self.ldd is not None:
            rawdata = check_output(self.ldd, stderr=DEVNULL, shell=True)
            data = rawdata.decode(ENCODING)
            libregex = re.compile(r"\s*([^\s]+)\s+.*")
            pathregex = re.compile(r"\s*[^\s]+\s+=>\s+([^\s(]+).*")
            for line in data.split("\n"):
                libmat = libregex.search(line)
                if libmat:
                    lib = libmat.group(1)
                    pathmat = pathregex.search(line)
                    if pathmat:
                        libdict.update({lib : pathmat.group(1)})
                    elif pexists(lib):
                        libdict.update({lib : lib})
                    else:
                        libdict.update({lib : None})
            self.required(list(libdict.keys()))
        self._data = libdict

class ExecutableInfo(MultiClassInfoGroup):
    '''Class to spawn subclasses for analyzing a given executable'''
    def __init__(self, executable, extended=False, anonymous=False):
        super(ExecutableInfo, self).__init__(
            name="ExecutableInfo", extended=extended, anonymous=anonymous)
        self.executable = executable
        self.classlist = [ExecutableInfoExec, ExecutableInfoLibraries]
        clsargs = {"executable" : self.executable}
        self.classargs = [clsargs for i in range(len(self.classlist))]

################################################################################
# Infos about the temperature using coretemp
################################################################################
class CoretempInfoHwmonClassX86(InfoGroup):
    '''Class to read information for one X86 coretemps sensor inside one hwmon entry and device'''
    def __init__(self, sensor, extended=False, anonymous=False, socket=0, hwmon=0):
        base = "/sys/devices/platform/coretemp.{}/hwmon/hwmon{}/".format(socket, hwmon)
        super(CoretempInfoHwmonClassX86, self).__init__(
            name=process_file((pjoin(base, "temp{}_label".format(sensor)),)),
            extended=extended,
            anonymous=anonymous)
        self.sensor = sensor
        self.socket = socket
        self.hwmon = hwmon
        self.addf("Input", pjoin(base, "temp{}_input".format(sensor)), r"(\d+)", int)
        self.required("Input")
        if extended:
            self.addf("Critical", pjoin(base, "temp{}_crit".format(sensor)), r"(\d+)", int)
            self.addf("Alarm", pjoin(base, "temp{}_crit_alarm".format(sensor)), r"(\d+)", int)
            self.addf("Max", pjoin(base, "temp{}_max".format(sensor)), r"(\d+)", int)

class CoretempInfoHwmonX86(PathMatchInfoGroup):
    '''Class to spawn subclasses for one hwmon entry inside a X86 coretemps device'''
    def __init__(self, hwmon, extended=False, anonymous=False, socket=0):
        super(CoretempInfoHwmonX86, self).__init__(
            name="Hwmon{}".format(hwmon), extended=extended, anonymous=anonymous)
        self.hwmon = hwmon
        self.socket = socket
        self.subclass = CoretempInfoHwmonClassX86
        self.subargs = {"socket" : socket, "hwmon" : hwmon}
        base = "/sys/devices/platform/coretemp.{}".format(socket)
        self.searchpath = pjoin(base, "hwmon/hwmon{}/temp*_label".format(hwmon))
        self.match = r".*/temp(\d+)_label$"

class CoretempInfoSocketX86(PathMatchInfoGroup):
    '''Class to spawn subclasses for one X86 coretemps device'''
    def __init__(self, socket, extended=False, anonymous=False):
        super(CoretempInfoSocketX86, self).__init__(
            name="Package{}".format(socket), extended=extended, anonymous=anonymous)
        self.socket = socket
        self.subargs = {"socket" : socket}
        self.subclass = CoretempInfoHwmonX86
        self.searchpath = "/sys/devices/platform/coretemp.{}/hwmon/hwmon*".format(self.socket)
        self.match = r".*/hwmon(\d+)$"

class CoretempInfoHwmonClassARM(InfoGroup):
    '''Class to read information for one ARM coretemps sensor inside one hwmon entry'''
    def __init__(self, sensor, extended=False, anonymous=False, hwmon=0):
        super(CoretempInfoHwmonClassARM, self).__init__(
            name="Core{}".format(sensor), extended=extended, anonymous=anonymous)
        self.sensor = sensor
        self.hwmon = hwmon
        base = "/sys/devices/virtual/hwmon/hwmon{}".format(hwmon)
        self.addf("Input", pjoin(base, "temp{}_input".format(sensor)), r"(\d+)", int)
        self.required("Input")
        if extended:
            self.addf("Critical", pjoin(base, "temp{}_crit".format(sensor)), r"(\d+)", int)

class CoretempInfoSocketARM(PathMatchInfoGroup):
    '''Class to spawn subclasses for ARM coretemps for one hwmon entry'''
    def __init__(self, hwmon, extended=False, anonymous=False):
        super(CoretempInfoSocketARM, self).__init__(
            name="Hwmon{}".format(hwmon), extended=extended, anonymous=anonymous)
        self.hwmon = hwmon
        self.searchpath = "/sys/devices/virtual/hwmon/hwmon{}/temp*_input".format(hwmon)
        self.match = r".*/temp(\d+)_input$"
        self.subclass = CoretempInfoHwmonClassARM
        self.subargs = {"hwmon" : hwmon}

class CoretempInfo(PathMatchInfoGroup):
    '''Class to spawn subclasses to get all information for coretemps
    X86 path: /sys/devices/platform/coretemp.*
    ARM64 path: /sys/devices/virtual/hwmon/hwmon*
    '''
    def __init__(self, extended=False, anonymous=False):
        super(CoretempInfo, self).__init__(name="CoretempInfo",
                                           extended=extended,
                                           anonymous=anonymous)
        machine = platform.machine()
        if machine in ["x86_64", "i386"]:
            self.subclass = CoretempInfoSocketX86
            self.searchpath = "/sys/devices/platform/coretemp.*"
            self.match = r".*/coretemp\.(\d+)$"
        elif machine in ["aarch64"]:
            self.subclass = CoretempInfoSocketARM
            self.searchpath = "/sys/devices/virtual/hwmon/hwmon*"
            self.match = r".*/hwmon(\d+)$"


################################################################################
# Infos about the BIOS
################################################################################
class BiosInfo(InfoGroup):
    '''Class to read BIOS information (/sys/devices/virtual/dmi/id)'''
    def __init__(self, extended=False, anonymous=False):
        super(BiosInfo, self).__init__(name="BiosInfo",
                                       extended=extended,
                                       anonymous=anonymous)
        base = "/sys/devices/virtual/dmi/id"
        if pexists(base):
            self.addf("BiosDate", pjoin(base, "bios_date"))
            self.addf("BiosVendor", pjoin(base, "bios_vendor"))
            self.addf("BiosVersion", pjoin(base, "bios_version"))
            self.addf("SystemVendor", pjoin(base, "sys_vendor"))
            self.addf("ProductName", pjoin(base, "product_name"))
            if pexists(pjoin(base, "product_vendor")):
                self.addf("ProductVendor", pjoin(base, "product_vendor"))
            self.required(list(self.files.keys()))

################################################################################
# Infos about the thermal zones
################################################################################
class ThermalZoneInfoClass(InfoGroup):
    '''Class to read information for one thermal zone'''
    def __init__(self, zone, extended=False, anonymous=False):
        super(ThermalZoneInfoClass, self).__init__(name="ThermalZone{}".format(zone),
                                                   extended=extended,
                                                   anonymous=anonymous)
        self.zone = zone
        base = "/sys/devices/virtual/thermal/thermal_zone{}".format(zone)
        if pexists(pjoin(base, "device/description")):
            with (open(pjoin(base, "device/description"), "rb")) as filefp:
                self.name = filefp.read().decode(ENCODING).strip()
        self.addf("Temperature", pjoin(base, "temp"), r"(\d+)", int)
        if extended:
            self.addf("Policy", pjoin(base, "policy"), r"(.+)")
            avpath = pjoin(base, "available_policies")
            self.addf("AvailablePolicies", avpath, r"(.+)", tostrlist)
            self.addf("Type", pjoin(base, "type"), r"(.+)")

class ThermalZoneInfo(PathMatchInfoGroup):
    '''Class to read information for thermal zones (/sys/devices/virtual/thermal/thermal_zone*)'''
    def __init__(self, extended=False, anonymous=False):
        spath = "/sys/devices/virtual/thermal/thermal_zone*"
        super(ThermalZoneInfo, self).__init__(name="ThermalZoneInfo",
                                              extended=extended,
                                              anonymous=anonymous,
                                              match=r".*/thermal_zone(\d+)$",
                                              searchpath=spath,
                                              subclass=ThermalZoneInfoClass)

################################################################################
# Infos about CPU vulnerabilities
################################################################################
class VulnerabilitiesInfo(InfoGroup):
    '''Class to read vulnerabilities information (/sys/devices/system/cpu/vulnerabilities)'''
    def __init__(self, extended=False, anonymous=False):
        super(VulnerabilitiesInfo, self).__init__(extended=extended, anonymous=anonymous)
        self.name = "VulnerabilitiesInfo"
        base = "/sys/devices/system/cpu/vulnerabilities"
        for vfile in glob(pjoin(base, "*")):
            vkey = totitle(os.path.basename(vfile))
            self.addf(vkey, vfile)
            self.required(vkey)

################################################################################
# Infos about logged in users (only count to avoid logging user names)
################################################################################
class UsersInfo(InfoGroup):
    '''Class to get count of logged in users. Does not print out the usernames'''
    def __init__(self, extended=False, anonymous=False):
        super(UsersInfo, self).__init__(name="UsersInfo", extended=extended, anonymous=anonymous)
        self.addc("LoggedIn", "users", "", r"(.*)", UsersInfo.countusers)
        self.required("LoggedIn")
    @staticmethod
    def countusers(value):
        if not value or len(value) == 0:
            return 0
        return len(list(set(re.split(r"[,\s]", value))))

################################################################################
# Infos from the dmidecode file (if DMIDECODE_FILE is available)
################################################################################
class DmiDecodeFile(InfoGroup):
    '''Class to read the content of a file containing the output of the dmidecode command which is
    commonly only usable with sufficient permissions. If a system administrator has dumped the
    content to a user readable file, this class includes the file.
    '''
    def __init__(self, dmifile, extended=False, anonymous=False):
        super(DmiDecodeFile, self).__init__(name="DmiDecodeFile",
                                            extended=extended,
                                            anonymous=anonymous)
        self.dmifile = dmifile
        if pexists(dmifile):
            self.addf("DmiDecode", dmifile)

################################################################################
# Infos about the CPU affinity
# Some Python versions provide a os.get_schedaffinity()
# If not available, use LIKWID (if allowed)
################################################################################
class CpuAffinity(InfoGroup):
    '''Class to read information the CPU affinity for the session using Python's
    os.get_schedaffinity or likwid-pin if available
    '''
    def __init__(self, extended=False, anonymous=False):
        super(CpuAffinity, self).__init__(name="CpuAffinity",
                                          extended=extended,
                                          anonymous=anonymous)
        if "get_schedaffinity" in dir(os):
            self.const("Affinity", os.get_schedaffinity())
        elif DO_LIKWID and LIKWID_PATH and pexists(LIKWID_PATH):
            abscmd = which("likwid-pin")
            if abscmd and len(abscmd) > 0:
                self.addc("Affinity", abscmd, "-c N -p 2>&1", r"(.*)", tointlist)
                self.required("Affinity")
        else:
            abscmd = which("taskset")
            if abscmd and len(abscmd) > 0:
                regex = r".*current affinity list: (.*)"
                self.addc("Affinity", abscmd, "-c -p $$", regex, tointlist)
                self.required("Affinity")

################################################################################
# Infos about loaded modules in the modules system
################################################################################
class ModulesInfo(InfoGroup):
    '''Class to read information from the modules system'''
    def __init__(self, extended=False, anonymous=False, modulecmd="modulecmd"):
        super(ModulesInfo, self).__init__(name="ModulesInfo",
                                          extended=extended,
                                          anonymous=anonymous)
        self.modulecmd = modulecmd
        parse = ModulesInfo.parsemodules
        cmd_opts = "sh list -t 2>&1"
        cmd = modulecmd
        abspath = which(cmd)
        if modulecmd is not None and len(modulecmd) > 0:
            path = "{}".format(modulecmd)
            path_opts = "{}".format(cmd_opts)
            if " " in path:
                tmplist = path.split(" ")
                path = which(tmplist[0])
                path_opts = "{} {}".format(" ".join(tmplist[1:]), path_opts)
            else:
                path = which(cmd)
            abscmd = path
            cmd_opts = path_opts
        if abscmd and len(abscmd) > 0:
            self.addc("Loaded", abscmd, cmd_opts, None, parse)
    @staticmethod
    def parsemodules(value):
        slist = re.split("\n", value)
        return slist[1:]

################################################################################
# Infos about interrupt handling
# see https://pyperf.readthedocs.io/en/latest/system.html#system-cmd-ops
################################################################################
class IrqAffinityClass(InfoGroup):
    '''Class to read information about one interrupt affinity'''
    def __init__(self, irq, extended=False, anonymous=False):
        super(IrqAffinityClass, self).__init__(name="irq{}".format(irq),
                                               extended=extended,
                                               anonymous=anonymous)
        self.irq = irq
        self.addf("SMPAffinity", "/proc/irq/{}/smp_affinity".format(irq), parse=masktolist)

class IrqAffinity(PathMatchInfoGroup):
    '''Class to read information about one interrupt affinity'''
    def __init__(self, extended=False, anonymous=False):
        super(IrqAffinity, self).__init__(name="IrqAffinity",
                                          extended=extended,
                                          anonymous=anonymous,
                                          searchpath="/proc/irq/*",
                                          match=r".*/(\d+)",
                                          subclass=IrqAffinityClass)
        self.addf("DefaultSMPAffinity", "/proc/irq/default_smp_affinity", parse=masktolist)


################################################################################
# Infos about InfiniBand adapters
################################################################################
class InfinibandInfoClassPort(InfoGroup):
    '''Class to read the information of a single port of an InfiniBand/OmniPath driver.'''
    def __init__(self, port, extended=False, anonymous=False, driver=""):
        super(InfinibandInfoClassPort, self).__init__(
            name="Port{}".format(port), extended=extended, anonymous=anonymous)
        self.port = port
        self.driver = driver
        ibpath = "/sys/class/infiniband/{}/ports/{}".format(driver, port)
        self.addf("Rate", pjoin(ibpath, "rate"), r"(.+)")
        self.addf("PhysState", pjoin(ibpath, "phys_state"), r"(.+)")
        self.addf("LinkLayer", pjoin(ibpath, "link_layer"), r"(.+)")


class InfinibandInfoClass(PathMatchInfoGroup):
    '''Class to read the information of an InfiniBand/OmniPath driver.'''
    def __init__(self, driver, extended=False, anonymous=False):
        super(InfinibandInfoClass, self).__init__(
            name=driver, extended=extended, anonymous=anonymous)
        self.driver = driver
        ibpath = "/sys/class/infiniband/{}".format(driver)
        self.addf("BoardId", pjoin(ibpath, "board_id"), r"(.+)")
        self.addf("FirmwareVersion", pjoin(ibpath, "fw_ver"), r"([\d\.]+)")
        self.addf("HCAType", pjoin(ibpath, "hca_type"), r"([\w\d\.]+)")
        self.addf("HWRevision", pjoin(ibpath, "hw_rev"), r"([\w\d\.]+)")
        self.addf("NodeType", pjoin(ibpath, "node_type"), r"(.+)")

        if not anonymous:
            self.addf("NodeGUID", pjoin(ibpath, "node_guid"), r"(.+)")
            self.addf("NodeDescription", pjoin(ibpath, "node_desc"), r"(.+)")
            self.addf("SysImageGUID", pjoin(ibpath, "sys_image_guid"), r"(.+)")
        self.searchpath = "/sys/class/infiniband/{}/ports/*".format(driver)
        self.match = r".*/(\d+)$"
        self.subclass = InfinibandInfoClassPort
        self.subargs = {"driver" : driver}

class InfinibandInfo(PathMatchInfoGroup):
    '''Class to read InfiniBand/OmniPath (/sys/class/infiniband).'''
    def __init__(self, extended=False, anonymous=False):
        super(InfinibandInfo, self).__init__(extended=extended, anonymous=anonymous)
        self.name = "InfinibandInfo"
        if pexists("/sys/class/infiniband"):
            self.searchpath = "/sys/class/infiniband/*"
            self.match = r".*/(.*)$"
            self.subclass = InfinibandInfoClass

################################################################################
# Infos from nvidia-smi (Nvidia GPUs)
################################################################################
class NvidiaSmiInfoClass(InfoGroup):
    '''Class to read information for one Nvidia GPU (uses the nvidia-smi command)'''
    def __init__(self, device, extended=False, anonymous=False, nvidia_path=""):
        super(NvidiaSmiInfoClass, self).__init__(name="Card{}".format(device),
                                                 extended=extended,
                                                 anonymous=anonymous)
        self.device = device
        self.nvidia_path = nvidia_path
        cmd = pjoin(nvidia_path, "nvidia-smi")
        if pexists(cmd):
            self.cmd = cmd
        elif which("nvidia-smi"):
            self.cmd = which("nvidia-smi")
        self.cmd_opts = "-q -i {}".format(device)
        abscmd = which(self.cmd)
        matches = {"ProductName" : r"\s+Product Name\s+:\s+(.+)",
                   "VBiosVersion" : r"\s+VBIOS Version\s+:\s+(.+)",
                   "ComputeMode" : r"\s+Compute Mode\s+:\s+(.+)",
                   "GPUCurrentTemp" : r"\s+GPU Current Temp\s+:\s+(\d+\sC)",
                   "MemTotal" : r"\s+Total\s+:\s+(\d+\sMiB)",
                   "MemFree" : r"\s+Free\s+:\s+(\d+\sMiB)",
                  }
        extmatches = {"PciDevice" : r"^GPU\s+([0-9a-fA-F:]+)",
                      "PciLinkWidth" : r"\s+Current\s+:\s+(\d+x)",
                      "GPUMaxOpTemp" : r"\s+GPU Max Operating Temp\s+:\s+(\d+\sC)",
                     }
        if abscmd:
            for key, regex in matches.items():
                self.addc(key, self.cmd, self.cmd_opts, regex)
            if extended:
                for key, regex in extmatches.items():
                    self.addc(key, self.cmd, self.cmd_opts, regex)

class NvidiaSmiInfo(ListInfoGroup):
    '''Class to spawn subclasses for each NVIDIA GPU device (uses the nvidia-smi command)'''
    def __init__(self, nvidia_path="", extended=False, anonymous=False):
        super(NvidiaSmiInfo, self).__init__(name="NvidiaInfo",
                                            extended=extended,
                                            anonymous=anonymous)
        self.nvidia_path = nvidia_path
        self.cmd = "nvidia-smi"
        cmd = pjoin(nvidia_path, "nvidia-smi")
        if pexists(cmd):
            self.cmd = cmd
        self.cmd_opts = "-q"
        abscmd = which(self.cmd)
        if abscmd:
            num_gpus = process_cmd((self.cmd, self.cmd_opts, r"Attached GPUs\s+:\s+(\d+)", int))
            if num_gpus > 0:
                self.userlist = [i for i in range(num_gpus)]
                self.subclass = NvidiaSmiInfoClass
                self.subargs = {"nvidia_path" : nvidia_path}
        matches = {"DriverVersion" : r"Driver Version\s+:\s+([\d\.]+)",
                   "CudaVersion" : r"CUDA Version\s+:\s+([\d\.]+)",
                  }
        if abscmd:
            for key, regex in matches.items():
                self.addc(key, self.cmd, self.cmd_opts, regex)


################################################################################
# Infos from veosinfo (NEC Tsubasa)
################################################################################
class NecTsubasaInfoTemps(InfoGroup):
    '''Class to read temperature information for one NEC Tsubasa device (uses the vecmd command)'''
    def __init__(self, tempkeys, vecmd_path="", extended=False, anonymous=False, device=0):
        super(NecTsubasaInfoTemps, self).__init__(
            name="Temperatures", extended=extended, anonymous=anonymous)
        self.tempkeys = tempkeys
        self.vecmd_path = vecmd_path
        self.deive = device
        vecmd = pjoin(vecmd_path, "vecmd")
        veargs = "-N {} info".format(device)
        for tempkey in tempkeys:
            self.addc(tempkey, vecmd, veargs, r"\s+{}\s+:\s+([\d\.]+\sC)".format(tempkey))

class NecTsubasaInfoClass(InfoGroup):
    '''Class to read information for one NEC Tsubasa device (uses the vecmd command)'''
    def __init__(self, device, vecmd_path="", extended=False, anonymous=False):
        super(NecTsubasaInfoClass, self).__init__(
            name="Card{}".format(device), extended=extended, anonymous=anonymous)
        self.device = device
        self.vecmd_path = vecmd_path
        vecmd = pjoin(vecmd_path, "vecmd")
        veargs = "-N {} info".format(device)
        if pexists(vecmd):
            self.addc("State", vecmd, veargs, r"VE State\s+:\s+(.+)", totitle)
            self.addc("Model", vecmd, veargs, r"VE Model\s+:\s+(\d+)")
            self.addc("ProductType", vecmd, veargs, r"Product Type\s+:\s+(\d+)")
            self.addc("DriverVersion", vecmd, veargs, r"VE Driver Version\s+:\s+([\d\.]+)")
            self.addc("Cores", vecmd, veargs, r"Cores\s+:\s+(\d+)")
            self.addc("MemTotal", vecmd, veargs, r"Memory Size\s+:\s+(\d+)")
            if extended:
                regex = r"Negotiated Link Width\s+:\s+(x\d+)"
                self.addc("PciLinkWidth", vecmd, veargs, regex)
            ve_temps = process_cmd((vecmd, veargs, None, NecTsubasaInfoClass.gettempkeys))
            tempargs = {"device" : device, "vecmd_path" : vecmd_path}
            cls = NecTsubasaInfoTemps(ve_temps, extended=extended, anonymous=anonymous, **tempargs)
            self._instances.append(cls)
    @staticmethod
    def gettempkeys(value):
        keys = []
        for line in re.split("\n", value):
            if re.match(r"(.+):\s+[\d\.]+\sC$", line):
                key = re.match(r"(.+):\s+[\d\.]+\sC$", line).group(1).strip()
                keys.append(key)
        return keys


class NecTsubasaInfo(ListInfoGroup):
    '''Class to spawn subclasses for each NEC Tsubasa device (uses the vecmd command)'''
    def __init__(self, vecmd_path="", extended=False, anonymous=False):
        super(NecTsubasaInfo, self).__init__(name="NecTsubasaInfo",
                                             extended=extended,
                                             anonymous=anonymous)
        self.vecmd_path = vecmd_path
        vecmd = pjoin(vecmd_path, "vecmd")
        if not pexists(vecmd):
            vecmd = which("vecmd")
            if vecmd is not None:
                vecmd_path = os.path.dirname(vecmd)
        if vecmd and len(vecmd) > 0:
            num_ves = process_cmd((vecmd, "info", r"Attached VEs\s+:\s+(\d+)", int))
            if num_ves > 0:
                self.userlist = [i for i in range(num_ves)]
                self.subclass = NecTsubasaInfoClass
                self.subargs = {"vecmd_path" : vecmd_path}

################################################################################
# Infos from clinfo (OpenCL devices and runtime)
################################################################################
class OpenCLInfoPlatformDeviceClass(InfoGroup):
    '''Class to read information for one OpenCL device in one platform(uses the clinfo command)'''
    def __init__(self, device, suffix, extended=False, anonymous=False, clinfo_path=""):
        super(OpenCLInfoPlatformDeviceClass, self).__init__(extended=extended, anonymous=anonymous)
        self.device = device
        self.suffix = suffix
        self.clinfo_path = clinfo_path
        clcmd = pjoin(clinfo_path, "clinfo")
        if not pexists(clcmd):
            clcmd = which("clinfo")
        if clcmd and len(clcmd) > 0:
            cmdopts = "--raw --offline | grep '[{}/{}]'".format(self.suffix, self.device)
            self.name = process_cmd((clcmd, cmdopts, r"CL_DEVICE_NAME\s+(.+)", str))
            self.const("Name", self.name)
            self.addc("ImagePitchAlignment", clcmd, cmdopts, r"CL_DEVICE_IMAGE_PITCH_ALIGNMENT\s+(\d+)", int)
            self.addc("Vendor", clcmd, cmdopts, r"CL_DEVICE_VENDOR\s+(.+)", str)
            self.addc("DriverVersion", clcmd, cmdopts, r"CL_DRIVER_VERSION\s+(.+)", str)
            self.addc("VendorId", clcmd, cmdopts, r"CL_DEVICE_VENDOR_ID\s+(.+)", str)
            self.addc("OpenCLVersion", clcmd, cmdopts, r"CL_DEVICE_OPENCL_C_VERSION\s+(.+)", str)
            self.addc("Type", clcmd, cmdopts, r"CL_DEVICE_TYPE\s+(.+)", str)
            self.addc("MaxComputeUnits", clcmd, cmdopts, r"CL_DEVICE_MAX_COMPUTE_UNITS\s+(\d+)", int)
            self.addc("MaxClockFrequency", clcmd, cmdopts, r"CL_DEVICE_MAX_CLOCK_FREQUENCY\s+(\d+)", int)
            self.addc("DeviceAvailable", clcmd, cmdopts, r"CL_DEVICE_AVAILABLE\s+(.+)", str)
            self.addc("CompilerAvailable", clcmd, cmdopts, r"CL_DEVICE_COMPILER_AVAILABLE\s+(.+)", str)
            self.addc("LinkerAvailable", clcmd, cmdopts, r"CL_DEVICE_LINKER_AVAILABLE\s+(.+)", str)
            self.addc("Profile", clcmd, cmdopts, r"CL_DEVICE_PROFILE\s+(.+)", str)
            self.addc("PartitionMaxSubDevices", clcmd, cmdopts, r"CL_DEVICE_PARTITION_MAX_SUB_DEVICES\s+(\d+)", int)
            self.addc("PartitionProperties", clcmd, cmdopts, r"CL_DEVICE_PARTITION_PROPERTIES\s+(.+)", lambda x: tostrlist(x.strip()))
            self.addc("PartitionAffinityDomain", clcmd, cmdopts, r"CL_DEVICE_PARTITION_AFFINITY_DOMAIN\s+(.+)", str)
            self.addc("MaxWorkItemDims", clcmd, cmdopts, r"CL_DEVICE_MAX_WORK_ITEM_DIMENSIONS\s+(\d+)", int)
            self.addc("MaxWorkItemSizes", clcmd, cmdopts, r"CL_DEVICE_MAX_WORK_ITEM_SIZES\s+(.+)", tointlist)
            self.addc("MaxWorkGroupSize", clcmd, cmdopts, r"CL_DEVICE_MAX_WORK_GROUP_SIZE\s+(\d+)", int)
            self.addc("PreferredWorkGroupSizeMultiple", clcmd, cmdopts, r"CL_KERNEL_PREFERRED_WORK_GROUP_SIZE_MULTIPLE\s+(\d+)", int)
            self.addc("MaxNumSubGroups", clcmd, cmdopts, r"CL_DEVICE_MAX_NUM_SUB_GROUPS\s+(\d+)", int)
            self.addc("SubGroupSizesIntel", clcmd, cmdopts, r"CL_DEVICE_SUB_GROUP_SIZES_INTEL\s+([\d\s]+)", tointlist)
            self.addc("PreferredVectorWidthChar", clcmd, cmdopts, r"CL_DEVICE_PREFERRED_VECTOR_WIDTH_CHAR\s+(\d+)", int)
            self.addc("NativeVectorWidthChar", clcmd, cmdopts, r"CL_DEVICE_NATIVE_VECTOR_WIDTH_CHAR\s+(\d+)", int)
            self.addc("PreferredVectorWidthShort", clcmd, cmdopts, r"CL_DEVICE_PREFERRED_VECTOR_WIDTH_SHORT\s+(\d+)", int)
            self.addc("NativeVectorWidthShort", clcmd, cmdopts, r"CL_DEVICE_NATIVE_VECTOR_WIDTH_SHORT\s+(\d+)", int)
            self.addc("PreferredVectorWidthInt", clcmd, cmdopts, r"CL_DEVICE_PREFERRED_VECTOR_WIDTH_INT\s+(\d+)", int)
            self.addc("NativeVectorWidthInt", clcmd, cmdopts, r"CL_DEVICE_NATIVE_VECTOR_WIDTH_INT\s+(\d+)", int)
            self.addc("PreferredVectorWidthLong", clcmd, cmdopts, r"CL_DEVICE_PREFERRED_VECTOR_WIDTH_LONG\s+(\d+)", int)
            self.addc("NativeVectorWidthLong", clcmd, cmdopts, r"CL_DEVICE_NATIVE_VECTOR_WIDTH_LONG\s+(\d+)", int)
            self.addc("PreferredVectorWidthFloat", clcmd, cmdopts, r"CL_DEVICE_PREFERRED_VECTOR_WIDTH_FLOAT\s+(\d+)", int)
            self.addc("NativeVectorWidthFloat", clcmd, cmdopts, r"CL_DEVICE_NATIVE_VECTOR_WIDTH_FLOAT\s+(\d+)", int)
            self.addc("PreferredVectorWidthDouble", clcmd, cmdopts, r"CL_DEVICE_PREFERRED_VECTOR_WIDTH_DOUBLE\s+(\d+)", int)
            self.addc("NativeVectorWidthDouble", clcmd, cmdopts, r"CL_DEVICE_NATIVE_VECTOR_WIDTH_DOUBLE\s+(\d+)", int)
            self.addc("PreferredVectorWidthHalf", clcmd, cmdopts, r"CL_DEVICE_PREFERRED_VECTOR_WIDTH_HALF\s+(\d+)", int)
            self.addc("NativeVectorWidthHalf", clcmd, cmdopts, r"CL_DEVICE_NATIVE_VECTOR_WIDTH_HALF\s+(\d+)", int)
            self.addc("HalfFpConfig", clcmd, cmdopts, r"CL_DEVICE_HALF_FP_CONFIG\s+(.+)", lambda x: tostrlist(x.strip()))
            self.addc("SingleFpConfig", clcmd, cmdopts, r"CL_DEVICE_SINGLE_FP_CONFIG\s+(.+)", lambda x: tostrlist(x.strip()))
            self.addc("DoubleFpConfig", clcmd, cmdopts, r"CL_DEVICE_DOUBLE_FP_CONFIG\s+(.+)", lambda x: tostrlist(x.strip()))
            self.addc("AddressBits", clcmd, cmdopts, r"CL_DEVICE_ADDRESS_BITS\s+(\d+)", int)
            self.addc("EndianLittle", clcmd, cmdopts, r"CL_DEVICE_ENDIAN_LITTLE\s+(.+)", str)
            self.addc("GlobalMemSize", clcmd, cmdopts, r"CL_DEVICE_GLOBAL_MEM_SIZE\s+(\d+)", int)
            self.addc("MaxMemAllocSize", clcmd, cmdopts, r"CL_DEVICE_MAX_MEM_ALLOC_SIZE\s+(\d+)", int)
            self.addc("ErrorCorrection", clcmd, cmdopts, r"CL_DEVICE_ERROR_CORRECTION_SUPPORT\s+(.+)", str)
            self.addc("HostUnifiedMemory", clcmd, cmdopts, r"CL_DEVICE_HOST_UNIFIED_MEMORY\s+(.+)", str)
            self.addc("SvmCapabilities", clcmd, cmdopts, r"CL_DEVICE_SVM_CAPABILITIES\s+(.+)", str)
            self.addc("MinDataTypeAlignSize", clcmd, cmdopts, r"CL_DEVICE_MIN_DATA_TYPE_ALIGN_SIZE\s+(\d+)", int)
            self.addc("MemBaseAddrAlign", clcmd, cmdopts, r"CL_DEVICE_MEM_BASE_ADDR_ALIGN\s+(\d+)", int)
            self.addc("PreferredPlatformAtomicAlign", clcmd, cmdopts, r"CL_DEVICE_PREFERRED_PLATFORM_ATOMIC_ALIGNMENT\s+(\d+)", int)
            self.addc("PreferredGlobalAtomicAlign", clcmd, cmdopts, r"CL_DEVICE_PREFERRED_GLOBAL_ATOMIC_ALIGNMENT\s+(\d+)", int)
            self.addc("PreferredLocalAtomicAlign", clcmd, cmdopts, r"CL_DEVICE_PREFERRED_LOCAL_ATOMIC_ALIGNMENT\s+(\d+)", int)
            self.addc("MaxGlobalVariableSize", clcmd, cmdopts, r"CL_DEVICE_MAX_GLOBAL_VARIABLE_SIZE\s+(\d+)", int)
            self.addc("GlobalVariablePreferredTotalSize", clcmd, cmdopts, r"CL_DEVICE_GLOBAL_VARIABLE_PREFERRED_TOTAL_SIZE\s+(\d+)", int)
            self.addc("GlobalMemCacheType", clcmd, cmdopts, r"CL_DEVICE_GLOBAL_MEM_CACHE_TYPE\s+(.+)", str)
            self.addc("GlobalMemCacheSize", clcmd, cmdopts, r"CL_DEVICE_GLOBAL_MEM_CACHE_SIZE\s+(\d+)", int)
            self.addc("GlobalMemCachelineSize", clcmd, cmdopts, r"CL_DEVICE_GLOBAL_MEM_CACHELINE_SIZE\s+(\d+)", int)
            self.addc("ImageSupport", clcmd, cmdopts, r"CL_DEVICE_IMAGE_SUPPORT\s+(.+)", str)
            self.addc("MaxSamplers", clcmd, cmdopts, r"CL_DEVICE_MAX_SAMPLERS\s+(\d+)", int)
            self.addc("ImageMaxBufferSize", clcmd, cmdopts, r"CL_DEVICE_IMAGE_MAX_BUFFER_SIZE\s+(\d+)", int)
            self.addc("ImageMaxArraySize", clcmd, cmdopts, r"CL_DEVICE_IMAGE_MAX_ARRAY_SIZE\s+(\d+)", int)
            self.addc("ImageBaseAddressAlign", clcmd, cmdopts, r"CL_DEVICE_IMAGE_BASE_ADDRESS_ALIGNMENT\s+(\d+)", int)
            self.addc("ImagePitchAlign", clcmd, cmdopts, r"CL_DEVICE_IMAGE_PITCH_ALIGNMENT\s+(\d+)", int)
            self.addc("Image2dMaxHeight", clcmd, cmdopts, r"CL_DEVICE_IMAGE2D_MAX_HEIGHT\s+(\d+)", int)
            self.addc("Image2dMaxWidth", clcmd, cmdopts, r"CL_DEVICE_IMAGE2D_MAX_WIDTH\s+(\d+)", int)
            self.addc("PlanarYuvMaxHeightIntel", clcmd, cmdopts, r"CL_DEVICE_PLANAR_YUV_MAX_HEIGHT_INTEL\s+(\d+)", int)
            self.addc("PlanarYuvMaxWidthIntel", clcmd, cmdopts, r"CL_DEVICE_PLANAR_YUV_MAX_WIDTH_INTEL\s+(\d+)", int)
            self.addc("Image3dMaxHeight", clcmd, cmdopts, r"CL_DEVICE_IMAGE3D_MAX_HEIGHT\s+(\d+)", int)
            self.addc("Image3dMaxWidth", clcmd, cmdopts, r"CL_DEVICE_IMAGE3D_MAX_WIDTH\s+(\d+)", int)
            self.addc("Image3dMaxDepth", clcmd, cmdopts, r"CL_DEVICE_IMAGE3D_MAX_DEPTH\s+(\d+)", int)
            self.addc("MaxReadImageArgs", clcmd, cmdopts, r"CL_DEVICE_MAX_READ_IMAGE_ARGS\s+(\d+)", int)
            self.addc("MaxWriteImageArgs", clcmd, cmdopts, r"CL_DEVICE_MAX_WRITE_IMAGE_ARGS\s+(\d+)", int)
            self.addc("MaxReadWriteImageArgs", clcmd, cmdopts, r"CL_DEVICE_MAX_READ_WRITE_IMAGE_ARGS\s+(\d+)", int)
            self.addc("MaxPipeArgs", clcmd, cmdopts, r"CL_DEVICE_MAX_PIPE_ARGS\s+(\d+)", int)
            self.addc("PipeMaxActiveReservations", clcmd, cmdopts, r"CL_DEVICE_PIPE_MAX_ACTIVE_RESERVATIONS\s+(\d+)", int)
            self.addc("PipeMaxPacketSize", clcmd, cmdopts, r"CL_DEVICE_PIPE_MAX_PACKET_SIZE\s+(\d+)", int)
            self.addc("LocalMemType", clcmd, cmdopts, r"CL_DEVICE_LOCAL_MEM_TYPE\s+(.+)", str)
            self.addc("MaxConstantArgs", clcmd, cmdopts, r"CL_DEVICE_MAX_CONSTANT_ARGS\s+(\d+)", int)
            self.addc("MaxConstantBufferSize", clcmd, cmdopts, r"CL_DEVICE_MAX_CONSTANT_BUFFER_SIZE\s+(\d+)", int)
            self.addc("MaxParameterSize", clcmd, cmdopts, r"CL_DEVICE_MAX_PARAMETER_SIZE\s+(\d+)", int)
            self.addc("QueueOnHostProperties", clcmd, cmdopts, r"CL_DEVICE_QUEUE_ON_HOST_PROPERTIES\s+(.+)", lambda x: tostrlist(x.strip()))
            self.addc("QueueOnDeviceProperties", clcmd, cmdopts, r"CL_DEVICE_QUEUE_ON_DEVICE_PROPERTIES\s+(.+)", lambda x: tostrlist(x.strip()))
            self.addc("QueueOnDevicePreferredSize", clcmd, cmdopts, r"CL_DEVICE_QUEUE_ON_DEVICE_PREFERRED_SIZE\s+(\d+)", int)
            self.addc("QueueOnDeviceMaxSize", clcmd, cmdopts, r"CL_DEVICE_QUEUE_ON_DEVICE_MAX_SIZE\s+(\d+)", int)
            self.addc("MaxOnDeviceQueues", clcmd, cmdopts, r"CL_DEVICE_MAX_ON_DEVICE_QUEUES\s+(\d+)", int)
            self.addc("MaxOnDeviceEvents", clcmd, cmdopts, r"CL_DEVICE_MAX_ON_DEVICE_EVENTS\s+(\d+)", int)
            self.addc("PreferredInteropUserSync", clcmd, cmdopts, r"CL_DEVICE_PREFERRED_INTEROP_USER_SYNC\s+(.+)", str)
            self.addc("ProfilingTimerResolution", clcmd, cmdopts, r"CL_DEVICE_PROFILING_TIMER_RESOLUTION\s+(\d+)", int)
            self.addc("ExecutionCapabilities", clcmd, cmdopts, r"CL_DEVICE_EXECUTION_CAPABILITIES\s+(.+)", lambda x: tostrlist(x.strip()))
            self.addc("SubGroupIndependentForwardProgress", clcmd, cmdopts, r"CL_DEVICE_SUB_GROUP_INDEPENDENT_FORWARD_PROGRESS\s+(.+)", str)
            self.addc("IlVersion", clcmd, cmdopts, r"CL_DEVICE_IL_VERSION\s+(.+)", str)
            self.addc("SpirVersions", clcmd, cmdopts, r"CL_DEVICE_SPIR_VERSIONS\s+(.+)", str)
            self.addc("PrintfBufferSize", clcmd, cmdopts, r"CL_DEVICE_PRINTF_BUFFER_SIZE\s+(\d+)", int)
            self.addc("BuiltInKernels", clcmd, cmdopts, r"CL_DEVICE_BUILT_IN_KERNELS\s+(.+)", lambda x: tostrlist(x.strip()))
            self.addc("MeVersionIntel", clcmd, cmdopts, r"CL_DEVICE_ME_VERSION_INTEL\s+(\d+)", int)
            self.addc("AvcMeVersionIntel", clcmd, cmdopts, r"CL_DEVICE_AVC_ME_VERSION_INTEL\s+(\d+)", int)
            self.addc("AvcMeSupportsTextureSamplerUseIntel", clcmd, cmdopts, r"CL_DEVICE_AVC_ME_SUPPORTS_TEXTURE_SAMPLER_USE_INTEL\s+(.+)", str)
            self.addc("AvcMeSupportsPreemptionIntel", clcmd, cmdopts, r"CL_DEVICE_AVC_ME_SUPPORTS_PREEMPTION_INTEL\s+(.+)", str)
            self.addc("DeviceExtensions", clcmd, cmdopts, r"CL_DEVICE_EXTENSIONS\s+(.+)", lambda x: tostrlist(x.strip()))
            
class OpenCLInfoPlatformClass(ListInfoGroup):
    '''Class to read information for one OpenCL device (uses the clinfo command)'''
    def __init__(self, platform, extended=False, anonymous=False, clinfo_path=""):
        super(OpenCLInfoPlatformClass, self).__init__(extended=extended, anonymous=anonymous)
        self.name = platform
        self.platform = platform
        self.clinfo_path = clinfo_path
        clcmd = pjoin(clinfo_path, "clinfo")
        if not pexists(clcmd):
            clcmd = which("clinfo")
        if clcmd and len(clcmd) > 0:
            cmdopts = "--raw --offline"
            self.addc("Name", clcmd, cmdopts, r"\s+CL_PLATFORM_NAME\s+(.+)", str)
            self.addc("Version", clcmd, cmdopts, r"\s+CL_PLATFORM_VERSION\s+(.+)", str)
            self.addc("Extensions", clcmd, cmdopts, r"\s+CL_PLATFORM_EXTENSIONS\s+(.+)", lambda x: tostrlist(x.strip()))
            self.addc("Profile", clcmd, cmdopts, r"\s+CL_PLATFORM_PROFILE\s+(.+)", str)
            self.addc("Vendor", clcmd, cmdopts, r"\s+CL_PLATFORM_VENDOR\s+(.+)", str)
            #self.commands["IcdSuffix"] = (clcmd, cmdopts, r"\s+CL_PLATFORM_ICD_SUFFIX_KHR\s+(.+)", str)
            suffix = process_cmd((clcmd, cmdopts, r"\s+CL_PLATFORM_ICD_SUFFIX_KHR\s+(.+)", str))
            self.const("IcdSuffix", suffix)
            num_devs = process_cmd((clcmd, cmdopts, r".*{}.*#DEVICES\s*(\d+)".format(suffix), int))
            self.userlist = [r for r in range(num_devs)]
            self.subargs = {"clinfo_path" : clinfo_path, "suffix" : suffix}
            self.subclass = OpenCLInfoPlatformDeviceClass

class OpenCLInfoLoaderClass(InfoGroup):
    '''Class to read information for one OpenCL loader (uses the clinfo command)'''
    def __init__(self, loader, extended=False, anonymous=False, clinfo_path=""):
        super(OpenCLInfoLoaderClass, self).__init__(name=loader, extended=extended, anonymous=anonymous)
        self.clinfo_path = clinfo_path
        clcmd = pjoin(clinfo_path, "clinfo")
        if not pexists(clcmd):
            clcmd = which("clinfo")
        if clcmd and len(clcmd) > 0:
            cmdopts = "--raw --offline | grep '[OCLICD/*]'"
            self.addc("Name", clcmd, cmdopts, r"\s+CL_ICDL_NAME\s+(.+)", str)
            self.addc("Vendor", clcmd, cmdopts, r"\s+CL_ICDL_VENDOR\s+(.+)", str)
            self.addc("Version", clcmd, cmdopts, r"\s+CL_ICDL_VERSION\s+(.+)", str)
            self.addc("OclVersion", clcmd, cmdopts, r"\s+CL_ICDL_OCL_VERSION\s+(.+)", str)

class OpenCLInfo(MultiClassInfoGroup):
    '''Class to spawn subclasses for each OpenCL device and loader (uses the clinfo command)'''
    def __init__(self, clinfo_path="", extended=False, anonymous=False):
        super(OpenCLInfo, self).__init__(name="OpenCLInfo", extended=extended, anonymous=anonymous)
        self.clinfo_path = clinfo_path
        clcmd = pjoin(clinfo_path, "clinfo")
        if not pexists(clcmd):
            clcmd = which("clinfo")
        if clcmd and len(clcmd) > 0:
            out = process_cmd((clcmd, "--raw --offline"))
            loaderlist = []
            platlist = []
            for l in out.split("\n"):
                m = re.match(r".*CL_PLATFORM_NAME\s+(.*)", l)
                if m and m.group(1) not in platlist:
                    platlist.append(m.group(1))
                    self.classlist.append(OpenCLInfoPlatformClass)
                    self.classargs.append({"platform" : m.group(1), "clinfo_path" : clinfo_path})
            for l in out.split("\n"):
                m = re.match(r".*CL_ICDL_NAME\s+(.*)", l)
                if m:
                    self.classlist.append(OpenCLInfoLoaderClass)
                    self.classargs.append({"loader" : m.group(1), "clinfo_path" : clinfo_path})

################################################################################
# Skript code
################################################################################

def read_cli(cliargs):
    # Create CLI parser
    desc = 'Reads and outputs system information as JSON document'
    parser = argparse.ArgumentParser(description=desc)
    parser.add_argument('-e', '--extended', action='store_true', default=False,
                        help='extended output (default: False)')
    parser.add_argument('-a', '--anonymous', action='store_true', default=False,
                        help='Remove host-specific information (default: False)')
    parser.add_argument('-c', '--config', default=False, action='store_true',
                        help='print configuration as JSON (files, commands, ...)')
    parser.add_argument('-s', '--sort', action='store_true', default=False,
                        help='sort JSON output (default: False)')
    parser.add_argument('-i', '--indent', default=4, type=int,
                        help='indention in JSON output (default: 4)')
    parser.add_argument('-o', '--output', help='save to file (default: stdout)', default=None)
    parser.add_argument('-j', '--json', help='compare given JSON with current state', default=None)
    parser.add_argument('-m', '--no-meta', action='store_false', default=True,
                        help='do not embed meta information in classes (recommended, default: True)')
    parser.add_argument('--html', help='generate HTML page with CSS and JavaScript embedded instead of JSON', action='store_true', default=False)
    parser.add_argument('--configfile', help='Location of configuration file', default=None)
    parser.add_argument('executable', help='analyze executable (optional)', nargs='?', default=None)
    pargs = vars(parser.parse_args(cliargs))

    # Check if executable exists and is executable
    if pargs["executable"] is not None:
        abspath = which(pargs["executable"])
        if abspath is None or not pexists(abspath):
            raise ValueError("Executable '{}' does not exist".format(pargs["executable"]))
        if not os.access(abspath, os.X_OK):
            raise ValueError("Executable '{}' is not executable".format(pargs["executable"]))
    # Check if JSON file exists and is readable
    if pargs["json"] is not None:
        if not pexists(pargs["json"]):
            raise ValueError("JSON document '{}' does not exist".format(pargs["json"]))
        if not os.access(pargs["json"], os.R_OK):
            raise ValueError("JSON document '{}' is not readable".format(pargs["json"]))
    # Check if configuration file exists and is readable
    if pargs["configfile"] is not None:
        if not pexists(pargs["configfile"]):
            raise ValueError("Configuration file '{}' does not exist".format(pargs["configfile"]))
        if not os.access(pargs["configfile"], os.R_OK):
            raise ValueError("Configuration file '{}' is not readable".format(pargs["configfile"]))
    return pargs

def read_config(config={"extended" : False, "anonymous" : False, "executable" : None}):

    if not ("extended" in config and "anonymous" in config and "executable" in config):
        raise ValueError("Given dict does not contain required keys: \
                          extended, anonymous and executable")
    configdict = {"dmifile" : DMIDECODE_FILE,
                  "likwid_enable" : DO_LIKWID,
                  "likwid_path" : LIKWID_PATH,
                  "modulecmd" : MODULECMD_PATH,
                  "vecmd_path" : VEOS_BASE,
                  "nvidia_path" : NVIDIA_PATH,
                  "clinfo_path" : CLINFO_PATH,
                  "debug" : DEBUG_OUTPUT,
                  "anonymous" : False,
                  "extended" : False,
                 }
    searchfiles = []

    userfile = config.get("configfile", None)
    configdict["anonymous"] = config.get("anonymous", False)
    configdict["extended"] = config.get("extended", False)
    configdict["executable"] = config.get("executable", None)

    if userfile is not None:
        searchfiles.append(userfile)
    else:
        searchfiles = [pjoin(os.getcwd(), ".machinestate")]
        if "HOME" in os.environ:
            searchfiles.append(pjoin(os.environ["HOME"], ".machinestate"))
        searchfiles.append("/etc/machinestate.conf")
    for sfile in searchfiles:
        if pexists(sfile):
            sfp = fopen(sfile)
            if sfp:
                sstr = sfp.read().decode(ENCODING)
                if len(sstr) > 0:
                    try:
                        tmpdict = json.loads(sstr)
                        configdict.update(tmpdict)
                    except:
                        exce = "Configuration file '{}' not valid JSON".format(userfile)
                        raise ValueError(exce)
                sfp.close()
                break



    return configdict


base_js = """
<script>
var acc = document.getElementsByClassName("accordion");
var i;

for (i = 0; i < acc.length; i++) {
  acc[i].addEventListener("click", function() {
    this.classList.toggle("active");
    var children = this.parentNode.childNodes;
    children.forEach(child => {
        if(child.style) {
    		if (child.style.maxHeight) {
        		child.style.maxHeight = null;
       		} else {
	        	child.style.maxHeight = child.scrollHeight + "px";
    	    }
        }
    });
    adjust(this.parentNode);
  });
}

var bExpand = document.getElementsByClassName("option expandable")[0];
var bCollaps = document.getElementsByClassName("option collapsible")[0];

bExpand.addEventListener("click", function() {
	var accNonActive = Array.prototype.filter.call(acc, function(elem, i, acc) {
		return !elem.className.includes("active");
	});
	for (i = 0; i < accNonActive.length; i++) {
		accNonActive[i].click();
	}
});

bCollaps.addEventListener("click", function() {
	var accActive = Array.prototype.filter.call(acc, function(elem, i, acc) {
		return elem.className.includes("active");
	});
	for (i = accActive.length - 1; i >= 0; i--) {
		accActive[i].click();
	}
});

function adjust(node) {
	if(node.style) {
        node.style.maxHeight = 10 * window.innerHeight + "px";
    }
    if(node.parentNode){
    	adjust(node.parentNode);
	}
}
</script>
"""
base_css = """
<style>
.accordion {
  background-color: #eee;
  color: #444;
  cursor: pointer;
  padding: 18px;
  width: 98vw;
  border: none;
  text-align: left;
  outline: none;
  font-size: 15px;
  transition: 0.4s;
}

.active, .accordion:hover {
  background-color: #ccc;
}

.accordion:after {
  content: '\\002B';
  color: #777;
  font-weight: bold;
  float: right;
  margin-left: 5px;
}

.active:after {
  content: "\\2212";
}

.panel {
  padding: 0 18px;
  background-color: white;
  max-height: 0;
  overflow: hidden;
  transition: max-height 0.2s ease-out;
  width: 97vw;
}

.option {
  float: left;
  background-color: #555555;
  border: none;
  color: white;
  padding: 15px 32px;
  text-align: center;
  text-decoration: none;
  display: inline-block;
  font-size: 15px;
}

.expandable {
  background-color: #4CAF50;
  width: 49vw;
}

.collapsible {
  background-color: #f44336;
  width: 49vw;
}
</style>
"""

base_html = """
<!DOCTYPE html>
<html lang="en">
<head>
<title>MachineState</title>
<meta name="viewport" content="width=device-width, initial-scale=1">
<meta charset="UTF-8">
{css}
</head>

<body>
<button class="option expandable">Expand all</button>
<button class="option collapsible">Collapse all</button>
{table}
{script}
</body>
</html>
"""

def get_html(cls, css=True, js=True):
    add_css = base_css if css is True else ""
    add_js = base_js if js is True else ""
    table = cls.get_html()
    return base_html.format(table=table, css=add_css, script=add_js)


def main():
    try:
        # Read command line arguments
        cliargs = read_cli(sys.argv[1:])
        # Read configuration from configuration file
        runargs = read_config(cliargs)
    except Exception as e:
        print(e)
        sys.exit(1)

    # Initialize MachineState class
    mstate = MachineState(**runargs)
    # Generate subclasses of MachineState
    mstate.generate()
    # Update the current state
    mstate.update()

    # Compare a given JSON document (previously created with the same script)
    if cliargs["json"] is not None:
        if mstate == cliargs["json"]:
            print("Current state matches with input file")
        else:
            print("The current state differs at least in one setting with input file")
        sys.exit(0)

    # Get JSON document string (either from the configuration or the state)
    jsonout = {}
    if not cliargs["config"]:
        jsonout = mstate.get_json(sort=cliargs["sort"], intend=cliargs["indent"], meta=cliargs["no_meta"])
    else:
        jsonout = mstate.get_config(sort=cliargs["sort"], intend=cliargs["indent"])

    # Determine output destination
    if not cliargs["output"]:
        if cliargs["html"]:
            print(get_html(mstate))
        else:
            print(jsonout)
    else:
        with open(cliargs["output"], "w") as outfp:
            if cliargs["html"]:
                outfp.write(get_html(mstate))
            else:
                outfp.write(mstate.get_json(sort=cliargs["sort"], intend=cliargs["indent"], meta=cliargs["no_meta"]))
            outfp.write("\n")
    sys.exit(0)

#    # This part is for testing purposes
#    n = OperatingSystemInfo(extended=cliargs["extended"])
#    n.generate()
#    n.update()
#    ndict = n.get()
#    copydict = deepcopy(ndict)
#    print(n == copydict)
#    print(n.get_json(sort=cliargs["sort"], intend=cliargs["indent"]))

__main__ = main
if __name__ == "__main__":
    main()<|MERGE_RESOLUTION|>--- conflicted
+++ resolved
@@ -398,12 +398,8 @@
         data = None
         if filefp:
             try:
-<<<<<<< HEAD
-                data = filefp.read().decode(ENCODING)
-=======
                 rawdata = filefp.read()
                 data = rawdata.decode(ENCODING)
->>>>>>> 7de0d2c5
                 for args in sortdict[fname]:
                     key, fmatch, fparse = args
                     tmpdata = str(data.strip()) if data.strip() else ""
@@ -415,13 +411,8 @@
                         except BaseException:
                             pass
                     outdict[key] = tmpdata
-<<<<<<< HEAD
-            except:
-                pass
-=======
             except OSError as e:
                 sys.stderr.write("Failed to read file {}: {}\n".format(fname, e))
->>>>>>> 7de0d2c5
             finally:
                 filefp.close()
     return outdict
@@ -1147,12 +1138,9 @@
                 NumaInfoMacOS,
             ]
             self.classargs = [{} for x in self.classlist]
-
-<<<<<<< HEAD
             self.classlist.append(OpenCLInfo)
             self.classargs.append({"clinfo_path" : clinfo_path})
-=======
->>>>>>> 7de0d2c5
+
     def get_config(self, sort=False, intend=4):
         outdict = {}
         for inst in self._instances:
